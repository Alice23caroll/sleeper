/*
 * Copyright 2022-2024 Crown Copyright
 *
 * Licensed under the Apache License, Version 2.0 (the "License");
 * you may not use this file except in compliance with the License.
 * You may obtain a copy of the License at
 *
 *     http://www.apache.org/licenses/LICENSE-2.0
 *
 * Unless required by applicable law or agreed to in writing, software
 * distributed under the License is distributed on an "AS IS" BASIS,
 * WITHOUT WARRANTIES OR CONDITIONS OF ANY KIND, either express or implied.
 * See the License for the specific language governing permissions and
 * limitations under the License.
 */

package sleeper.systemtest.drivers.metrics;

import com.amazonaws.services.dynamodbv2.AmazonDynamoDB;
import com.amazonaws.services.dynamodbv2.AmazonDynamoDBClientBuilder;
import com.amazonaws.services.s3.AmazonS3;
import com.amazonaws.services.s3.AmazonS3ClientBuilder;
import org.slf4j.Logger;
import org.slf4j.LoggerFactory;
import software.amazon.awssdk.services.cloudwatch.CloudWatchClient;
import software.amazon.awssdk.services.cloudwatch.model.Dimension;
import software.amazon.awssdk.services.cloudwatch.model.GetMetricDataResponse;
import software.amazon.awssdk.services.cloudwatch.model.Metric;
import software.amazon.awssdk.services.cloudwatch.model.MetricDataQuery;
import software.amazon.awssdk.services.cloudwatch.model.MetricDataResult;
import software.amazon.awssdk.services.cloudwatch.model.MetricStat;
import software.amazon.awssdk.services.lambda.LambdaClient;

import sleeper.clients.deploy.InvokeLambda;
import sleeper.configuration.properties.instance.InstanceProperties;
import sleeper.configuration.properties.table.S3TableProperties;
import sleeper.configuration.properties.table.TableProperties;
import sleeper.core.table.TableStatus;
import sleeper.core.util.PollWithRetries;
import sleeper.systemtest.drivers.util.SystemTestClients;
import sleeper.systemtest.dsl.instance.SystemTestInstanceContext;
import sleeper.systemtest.dsl.metrics.TableMetricsDriver;
import sleeper.systemtest.dsl.reporting.ReportingContext;

import java.time.Duration;
import java.time.Instant;
import java.time.temporal.ChronoUnit;
import java.util.Collection;
import java.util.List;
import java.util.Map;

import static java.util.stream.Collectors.toMap;
import static java.util.stream.Collectors.toUnmodifiableList;
import static sleeper.configuration.properties.instance.CdkDefinedInstanceProperty.TABLE_METRICS_LAMBDA_FUNCTION;
import static sleeper.configuration.properties.instance.CommonProperty.ID;
import static sleeper.configuration.properties.instance.CommonProperty.METRICS_NAMESPACE;

public class AwsTableMetricsDriver implements TableMetricsDriver {
    private static final Logger LOGGER = LoggerFactory.getLogger(AwsTableMetricsDriver.class);
    private static final Map<String, String> METRIC_ID_TO_NAME = Map.of(
            "activeFiles", "ActiveFileCount",
            "records", "RecordCount",
            "partitions", "PartitionCount",
            "leafPartitions", "LeafPartitionCount",
            "filesPerPartition", "AverageActiveFilesPerPartition");
    private static final String QUERY_METRIC_STATISTIC = "Average";
    private static final int QUERY_METRIC_PERIOD_SECONDS = 5 * 60;

    private final SystemTestInstanceContext instance;
    private final ReportingContext reporting;
    private final LambdaClient lambda;
    private final CloudWatchClient cloudWatch;

    public AwsTableMetricsDriver(SystemTestInstanceContext instance,
                                 ReportingContext reporting,
                                 SystemTestClients clients) {
        this.instance = instance;
        this.reporting = reporting;
        this.lambda = clients.getLambda();
        this.cloudWatch = clients.getCloudWatch();
    }

    @Override
    public void generateTableMetrics() {
        InvokeLambda.invokeWith(lambda, instance.getInstanceProperties().get(TABLE_METRICS_LAMBDA_FUNCTION));
    }

    @Override
    public Map<String, List<Double>> getTableMetrics() {
        Instant startTime = reporting.getRecordingStartTime();
        Dimensions dimensions = new Dimensions(instance.getInstanceProperties(), instance.getTableProperties());
        try {
            // Metrics can take a few seconds to show up in CloudWatch, so poll if it's not there yet
            return PollWithRetries.intervalAndPollingTimeout(Duration.ofSeconds(5), Duration.ofMinutes(2))
                    .queryUntil("metrics found", () -> getTableMetrics(cloudWatch, startTime, dimensions),
                            results -> results.values().stream().noneMatch(List::isEmpty));
        } catch (InterruptedException e) {
            Thread.currentThread().interrupt();
            throw new RuntimeException(e);
        }
    }

    private static Map<String, List<Double>> getTableMetrics(
            CloudWatchClient cloudWatch, Instant startTime, Dimensions dimensions) {
        // CloudWatch needs the start time truncated to the minute
        Instant truncatedStartTime = startTime.truncatedTo(ChronoUnit.MINUTES).minus(Duration.ofMinutes(1));
        LOGGER.info("Querying metrics for namespace {}, instance {}, table {}, starting at time: {}",
<<<<<<< HEAD
                dimensions.namespace, dimensions.instanceId, dimensions.tableStatus, truncatedStartTime);
=======
                dimensions.namespace, dimensions.instanceId, dimensions.table, truncatedStartTime);
>>>>>>> 1a57f727
        GetMetricDataResponse response = cloudWatch.getMetricData(builder -> builder
                .startTime(truncatedStartTime)
                .endTime(truncatedStartTime.plus(Duration.ofHours(1)))
                .metricDataQueries(dimensions.queryAllMetrics()));
        LOGGER.info("Found metric data: {}", response);
        return response.metricDataResults().stream()
                .collect(toMap(
                        result -> METRIC_ID_TO_NAME.get(result.id()),
                        MetricDataResult::values));
    }

    public static void main(String[] args) {
        String instanceId = args[0];
        String tableName = args[1];
        Instant startTime = Instant.parse(args[2]);
        AmazonS3 s3 = AmazonS3ClientBuilder.defaultClient();
        AmazonDynamoDB dynamoDB = AmazonDynamoDBClientBuilder.defaultClient();
        InstanceProperties instanceProperties = new InstanceProperties();
        instanceProperties.loadFromS3GivenInstanceId(s3, instanceId);
        TableProperties tableProperties = S3TableProperties.getStore(instanceProperties, s3, dynamoDB)
                .loadByName(tableName);
        Dimensions dimensions = new Dimensions(instanceProperties, tableProperties);
        try (CloudWatchClient cloudWatch = CloudWatchClient.create()) {
            LOGGER.info("Found metrics: {}", getTableMetrics(cloudWatch, startTime, dimensions));
        }
    }

    private static class Dimensions {
        private final String namespace;
        private final String instanceId;
<<<<<<< HEAD
        private final TableStatus tableStatus;
=======
        private final TableStatus table;
>>>>>>> 1a57f727

        private Dimensions(InstanceProperties instanceProperties, TableProperties tableProperties) {
            instanceId = instanceProperties.get(ID);
            namespace = instanceProperties.get(METRICS_NAMESPACE);
<<<<<<< HEAD
            tableStatus = tableProperties.getId();
=======
            table = tableProperties.getStatus();
>>>>>>> 1a57f727
        }

        List<MetricDataQuery> queryAllMetrics() {
            return METRIC_ID_TO_NAME.entrySet().stream()
                    .map(entry -> metricDataQuery(entry.getKey(), entry.getValue()))
                    .collect(toUnmodifiableList());
        }

        MetricDataQuery metricDataQuery(String id, String metricName) {
            return MetricDataQuery.builder()
                    .id(id)
                    .metricStat(metricStat(metricName))
                    .build();
        }

        MetricStat metricStat(String metricName) {
            return MetricStat.builder()
                    .metric(metric(metricName))
                    .stat(QUERY_METRIC_STATISTIC)
                    .period(QUERY_METRIC_PERIOD_SECONDS)
                    .build();
        }

        Metric metric(String metricName) {
            return Metric.builder()
                    .namespace(namespace)
                    .metricName(metricName)
                    .dimensions(dimensions())
                    .build();
        }

        Collection<Dimension> dimensions() {
            return List.of(
                    Dimension.builder().name("instanceId").value(instanceId).build(),
<<<<<<< HEAD
                    Dimension.builder().name("tableName").value(tableStatus.getTableName()).build());
=======
                    Dimension.builder().name("tableName").value(table.getTableName()).build());
>>>>>>> 1a57f727
        }
    }
}<|MERGE_RESOLUTION|>--- conflicted
+++ resolved
@@ -72,8 +72,8 @@
     private final CloudWatchClient cloudWatch;
 
     public AwsTableMetricsDriver(SystemTestInstanceContext instance,
-                                 ReportingContext reporting,
-                                 SystemTestClients clients) {
+            ReportingContext reporting,
+            SystemTestClients clients) {
         this.instance = instance;
         this.reporting = reporting;
         this.lambda = clients.getLambda();
@@ -105,11 +105,7 @@
         // CloudWatch needs the start time truncated to the minute
         Instant truncatedStartTime = startTime.truncatedTo(ChronoUnit.MINUTES).minus(Duration.ofMinutes(1));
         LOGGER.info("Querying metrics for namespace {}, instance {}, table {}, starting at time: {}",
-<<<<<<< HEAD
-                dimensions.namespace, dimensions.instanceId, dimensions.tableStatus, truncatedStartTime);
-=======
                 dimensions.namespace, dimensions.instanceId, dimensions.table, truncatedStartTime);
->>>>>>> 1a57f727
         GetMetricDataResponse response = cloudWatch.getMetricData(builder -> builder
                 .startTime(truncatedStartTime)
                 .endTime(truncatedStartTime.plus(Duration.ofHours(1)))
@@ -140,20 +136,12 @@
     private static class Dimensions {
         private final String namespace;
         private final String instanceId;
-<<<<<<< HEAD
-        private final TableStatus tableStatus;
-=======
         private final TableStatus table;
->>>>>>> 1a57f727
 
         private Dimensions(InstanceProperties instanceProperties, TableProperties tableProperties) {
             instanceId = instanceProperties.get(ID);
             namespace = instanceProperties.get(METRICS_NAMESPACE);
-<<<<<<< HEAD
-            tableStatus = tableProperties.getId();
-=======
             table = tableProperties.getStatus();
->>>>>>> 1a57f727
         }
 
         List<MetricDataQuery> queryAllMetrics() {
@@ -188,11 +176,7 @@
         Collection<Dimension> dimensions() {
             return List.of(
                     Dimension.builder().name("instanceId").value(instanceId).build(),
-<<<<<<< HEAD
-                    Dimension.builder().name("tableName").value(tableStatus.getTableName()).build());
-=======
                     Dimension.builder().name("tableName").value(table.getTableName()).build());
->>>>>>> 1a57f727
         }
     }
 }