--- conflicted
+++ resolved
@@ -108,7 +108,6 @@
     }
 
     private static DeployInstanceConfiguration buildIngestPerformanceConfiguration(SystemTestParameters parameters) {
-<<<<<<< HEAD
         DeployInstanceConfiguration configuration = buildMainConfiguration(parameters);
         InstanceProperties properties = configuration.getInstanceProperties();
         properties.set(OPTIONAL_STACKS, "IngestStack");
@@ -123,27 +122,11 @@
         properties.set(ASYNC_INGEST_CLIENT_TYPE, "crt");
         properties.set(ASYNC_INGEST_CRT_PART_SIZE_BYTES, "134217728"); // 128MB
         properties.set(ASYNC_INGEST_CRT_TARGET_THROUGHPUT_GBPS, "10");
+        Map<String, String> tags = new HashMap<>(properties.getTags());
+        tags.put("SystemTestInstance", "ingestPerformance");
+        tags.put("Description", "Sleeper Maven system test ingest performance instance");
+        properties.setTags(tags);
         return configuration;
-=======
-        return buildConfigurationFromMain(parameters, properties -> {
-            properties.set(OPTIONAL_STACKS, "IngestStack");
-            properties.set(MAXIMUM_CONCURRENT_INGEST_TASKS, "11");
-            properties.set(MAXIMUM_CONNECTIONS_TO_S3, "25");
-            properties.set(INGEST_RECORD_BATCH_TYPE, "arrow");
-            properties.set(INGEST_PARTITION_FILE_WRITER_TYPE, "async");
-            properties.set(ARROW_INGEST_WORKING_BUFFER_BYTES, "268435456"); // 256MB
-            properties.set(ARROW_INGEST_BATCH_BUFFER_BYTES, "1073741824"); // 1GB
-            properties.set(ARROW_INGEST_MAX_LOCAL_STORE_BYTES, "2147483648"); // 2GB
-            properties.set(ARROW_INGEST_MAX_SINGLE_WRITE_TO_FILE_RECORDS, "1024");
-            properties.set(ASYNC_INGEST_CLIENT_TYPE, "crt");
-            properties.set(ASYNC_INGEST_CRT_PART_SIZE_BYTES, "134217728"); // 128MB
-            properties.set(ASYNC_INGEST_CRT_TARGET_THROUGHPUT_GBPS, "10");
-            Map<String, String> tags = new HashMap<>(properties.getTags());
-            tags.put("SystemTestInstance", "ingestPerformance");
-            tags.put("Description", "Sleeper Maven system test ingest performance instance");
-            properties.setTags(tags);
-        });
->>>>>>> 7e3a8701
     }
 
     private static DeployInstanceConfiguration buildCompactionPerformanceConfiguration(SystemTestParameters parameters) {
