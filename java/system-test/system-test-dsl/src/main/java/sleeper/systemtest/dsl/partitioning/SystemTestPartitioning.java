--- conflicted
+++ resolved
@@ -16,16 +16,12 @@
 
 package sleeper.systemtest.dsl.partitioning;
 
+import sleeper.configuration.properties.table.TableProperty;
 import sleeper.core.partition.Partition;
 import sleeper.core.partition.PartitionTree;
 import sleeper.core.statestore.StateStore;
 import sleeper.core.statestore.StateStoreException;
-<<<<<<< HEAD
-import sleeper.systemtest.dsl.instance.SleeperInstanceContext;
-import sleeper.systemtest.dsl.instance.SystemTestTablesContext;
-=======
 import sleeper.systemtest.dsl.instance.SystemTestInstanceContext;
->>>>>>> 293c7807
 
 import java.util.List;
 import java.util.Map;
@@ -35,21 +31,11 @@
 
 public class SystemTestPartitioning {
 
-<<<<<<< HEAD
-    private final SleeperInstanceContext instance;
-    private final SystemTestTablesContext tables;
-    private final PartitionSplittingDriver splittingDriver;
-
-    public SystemTestPartitioning(SleeperInstanceContext instance, SystemTestTablesContext tables,
-                                  PartitionSplittingDriver splittingDriver) {
-=======
     private final SystemTestInstanceContext instance;
     private final PartitionSplittingDriver splittingDriver;
 
     public SystemTestPartitioning(SystemTestInstanceContext instance, PartitionSplittingDriver splittingDriver) {
->>>>>>> 293c7807
         this.instance = instance;
-        this.tables = tables;
         this.splittingDriver = splittingDriver;
     }
 
@@ -62,10 +48,10 @@
     }
 
     public Map<String, PartitionTree> treeByTable() {
-        return tables.streamTableNames()
-                .map(name -> entry(
-                        name, tree(instance.getStateStore(
-                                tables.getTableProperties(name)))))
+        return instance.streamTableProperties()
+                .map(properties -> entry(
+                        properties.get(TableProperty.TABLE_NAME),
+                        tree(instance.getStateStore(properties))))
                 .collect(Collectors.toMap(Map.Entry::getKey, Map.Entry::getValue));
     }
 
