--- conflicted
+++ resolved
@@ -256,11 +256,7 @@
                 <configuration>
                     <transformers>
                         <transformer
-<<<<<<< HEAD
-                            implementation="org.apache.maven.plugins.shade.resource.ServicesResourceTransformer"/>
-=======
                                 implementation="org.apache.maven.plugins.shade.resource.ServicesResourceTransformer"/>
->>>>>>> f0f9c244
                     </transformers>
                 </configuration>
             </plugin>
