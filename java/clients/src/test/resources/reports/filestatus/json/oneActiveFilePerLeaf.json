{
  "totalRecords": 400000036,
  "totalRecordsInLeafPartitions": 400000036,
<<<<<<< HEAD
  "moreThanMax": false,
=======
  "totalRecordsApprox": 0,
  "totalRecordsInLeafPartitionsApprox": 0,
  "reachedMax": true,
>>>>>>> 7b8ba2cf
  "leafPartitionCount": 8,
  "nonLeafPartitionCount": 7,
  "activeFilesCount": 8,
  "activeFilesInLeafPartitions": 8,
  "activeFilesInNonLeafPartitions": 0,
  "leafPartitionStats": {
    "minSize": 1,
    "maxMax": 1,
    "averageSize": 1.0,
    "total": 8
  },
  "nonLeafPartitionStats": {
    "total": 0
  },
  "activeFiles": [
    {
      "filename": "A.parquet",
      "partitionId": "A",
      "numberOfRecords": 50000001,
      "fileStatus": "ACTIVE",
      "lastStateStoreUpdateTime": 1661178000001,
      "countApproximate": false,
      "onlyContainsDataForThisPartition":  true
    },
    {
      "filename": "B.parquet",
      "partitionId": "B",
      "numberOfRecords": 50000002,
      "fileStatus": "ACTIVE",
      "lastStateStoreUpdateTime": 1661178000001,
      "countApproximate": false,
      "onlyContainsDataForThisPartition":  true
    },
    {
      "filename": "C.parquet",
      "partitionId": "C",
      "numberOfRecords": 50000003,
      "fileStatus": "ACTIVE",
      "lastStateStoreUpdateTime": 1661178000001,
      "countApproximate": false,
      "onlyContainsDataForThisPartition":  true
    },
    {
      "filename": "D.parquet",
      "partitionId": "D",
      "numberOfRecords": 50000004,
      "fileStatus": "ACTIVE",
      "lastStateStoreUpdateTime": 1661178000001,
      "countApproximate": false,
      "onlyContainsDataForThisPartition":  true
    },
    {
      "filename": "E.parquet",
      "partitionId": "E",
      "numberOfRecords": 50000005,
      "fileStatus": "ACTIVE",
      "lastStateStoreUpdateTime": 1661178000001,
      "countApproximate": false,
      "onlyContainsDataForThisPartition":  true
    },
    {
      "filename": "F.parquet",
      "partitionId": "F",
      "numberOfRecords": 50000006,
      "fileStatus": "ACTIVE",
      "lastStateStoreUpdateTime": 1661178000001,
      "countApproximate": false,
      "onlyContainsDataForThisPartition":  true
    },
    {
      "filename": "G.parquet",
      "partitionId": "G",
      "numberOfRecords": 50000007,
      "fileStatus": "ACTIVE",
      "lastStateStoreUpdateTime": 1661178000001,
      "countApproximate": false,
      "onlyContainsDataForThisPartition":  true
    },
    {
      "filename": "H.parquet",
      "partitionId": "H",
      "numberOfRecords": 50000008,
      "fileStatus": "ACTIVE",
      "lastStateStoreUpdateTime": 1661178000001,
      "countApproximate": false,
      "onlyContainsDataForThisPartition":  true
    }
  ],
  "filesWithNoReferences": []
}<|MERGE_RESOLUTION|>--- conflicted
+++ resolved
@@ -1,13 +1,9 @@
 {
   "totalRecords": 400000036,
   "totalRecordsInLeafPartitions": 400000036,
-<<<<<<< HEAD
-  "moreThanMax": false,
-=======
   "totalRecordsApprox": 0,
   "totalRecordsInLeafPartitionsApprox": 0,
-  "reachedMax": true,
->>>>>>> 7b8ba2cf
+  "moreThanMax": false,
   "leafPartitionCount": 8,
   "nonLeafPartitionCount": 7,
   "activeFilesCount": 8,
