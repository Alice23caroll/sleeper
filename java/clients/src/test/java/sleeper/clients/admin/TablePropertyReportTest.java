--- conflicted
+++ resolved
@@ -80,22 +80,12 @@
                         "{\"rowKeyFields\":[{\"name\":\"key\",\"type\":\"StringType\"}]," +
                         "\"sortKeyFields\":[]," +
                         "\"valueFields\":[{\"name\":\"value\",\"type\":\"StringType\"}]}\n")
-<<<<<<< HEAD
                 // Check property with multi-line description
                 .contains("# The minimum number of files to read in a compaction job. Note that the state store must support\n" +
                         "# atomic updates for this many files. For the DynamoDBStateStore this is 11.\n" +
                         "# (NB This does not apply to splitting jobs which will run even if there is only 1 file.)\n" +
                         "sleeper.table.compaction.files.batch.size: 11")
                 // Check property with multi-line description and custom line breaks
-=======
-                // Then check properties in sequence to check spacing between them
-                .contains("# The size of the row group in the Parquet files - defaults to the value in the instance properties.\n" +
-                        "sleeper.table.rowgroup.size: 8388608\n" +
-                        "\n" +
-                        "# The size of the page in the Parquet files - defaults to the value in the instance properties.\n" +
-                        "sleeper.table.page.size: 131072\n")
-                // Then check a property with multi-line description
->>>>>>> 950eaca2
                 .contains("# A file will not be deleted until this number of seconds have passed after it has been marked as\n" +
                         "# ready for garbage collection. The reason for not deleting files immediately after they have been\n" +
                         "# marked as ready for garbage collection is that they may still be in use by queries. Defaults to the\n" +
