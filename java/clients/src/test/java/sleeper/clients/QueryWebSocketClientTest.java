--- conflicted
+++ resolved
@@ -385,12 +385,8 @@
     }
 
     protected CompletableFuture<List<String>> runQueryFuture(Query query, Client webSocketClient) throws Exception {
-<<<<<<< HEAD
-        QueryWebSocketClient client = new QueryWebSocketClient(instanceProperties, new FixedTablePropertiesProvider(tableProperties), webSocketClient);
-=======
-        QueryWebSocketClient client = new QueryWebSocketClient(instanceProperties, new FixedTablePropertiesProvider(tableProperties),
-                out.consoleOut(), () -> webSocketClient);
->>>>>>> 2fa59abb
+        QueryWebSocketClient client = new QueryWebSocketClient(instanceProperties,
+                new FixedTablePropertiesProvider(tableProperties), () -> webSocketClient);
         return client.submitQuery(query);
     }
 
