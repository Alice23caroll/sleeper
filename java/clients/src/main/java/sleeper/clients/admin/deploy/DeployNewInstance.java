/*
 * Copyright 2022-2023 Crown Copyright
 *
 * Licensed under the Apache License, Version 2.0 (the "License");
 * you may not use this file except in compliance with the License.
 * You may obtain a copy of the License at
 *
 *     http://www.apache.org/licenses/LICENSE-2.0
 *
 * Unless required by applicable law or agreed to in writing, software
 * distributed under the License is distributed on an "AS IS" BASIS,
 * WITHOUT WARRANTIES OR CONDITIONS OF ANY KIND, either express or implied.
 * See the License for the specific language governing permissions and
 * limitations under the License.
 */
package sleeper.clients.admin.deploy;

import com.amazonaws.services.ecr.AmazonECR;
import com.amazonaws.services.ecr.AmazonECRClientBuilder;
import com.amazonaws.services.securitytoken.AWSSecurityTokenService;
import com.amazonaws.services.securitytoken.AWSSecurityTokenServiceClientBuilder;
import org.slf4j.Logger;
import org.slf4j.LoggerFactory;
import software.amazon.awssdk.regions.providers.AwsRegionProvider;
import software.amazon.awssdk.regions.providers.DefaultAwsRegionProviderChain;
import software.amazon.awssdk.services.s3.S3Client;

import sleeper.configuration.properties.InstanceProperties;
import sleeper.configuration.properties.local.SaveLocalProperties;
import sleeper.configuration.properties.table.TableProperties;
import sleeper.core.schema.Schema;
import sleeper.util.ClientUtils;

import java.io.IOException;
import java.nio.file.Files;
import java.nio.file.Path;
import java.util.Properties;
import java.util.function.Consumer;
import java.util.stream.Stream;

import static sleeper.clients.admin.deploy.CdkDeployInstance.Type.STANDARD;
import static sleeper.configuration.properties.SleeperProperties.loadProperties;

public class DeployNewInstance {
    private static final Logger LOGGER = LoggerFactory.getLogger(DeployNewInstance.class);

    private final AWSSecurityTokenService sts;
    private final AwsRegionProvider regionProvider;
    private final S3Client s3;
    private final AmazonECR ecr;
    private final Path scriptsDirectory;
    private final String instanceId;
    private final String vpcId;
    private final String subnetId;
    private final String tableName;
    private final Path instancePropertiesTemplate;
    private final Consumer<Properties> extraInstanceProperties;
    private final CdkDeployInstance.Type instanceType;

    private DeployNewInstance(Builder builder) {
        sts = builder.sts;
        regionProvider = builder.regionProvider;
        s3 = builder.s3;
        ecr = builder.ecr;
        scriptsDirectory = builder.scriptsDirectory;
        instanceId = builder.instanceId;
        vpcId = builder.vpcId;
        subnetId = builder.subnetId;
        tableName = builder.tableName;
        instancePropertiesTemplate = builder.instancePropertiesTemplate;
        extraInstanceProperties = builder.extraInstanceProperties;
        instanceType = builder.instanceType;
    }

    public static Builder builder() {
        return new Builder();
    }

    public static void main(String[] args) throws IOException, InterruptedException {
        if (5 != args.length) {
            throw new IllegalArgumentException("Usage: <scripts-dir> <instance-id> <vpc> <subnet> <table-name>");
        }
        Path scriptsDirectory = Path.of(args[0]);

<<<<<<< HEAD
        AWSSecurityTokenService sts = AWSSecurityTokenServiceClientBuilder.defaultClient();
        AwsRegionProvider awsRegionProvider = DefaultAwsRegionProviderChain.builder().build();
        AmazonECR ecr = AmazonECRClientBuilder.defaultClient();

        try (S3Client s3 = S3Client.create()) {
            builder().s3(s3).regionProvider(awsRegionProvider)
                    .sts(sts).ecr(ecr)
                    .scriptsDirectory(scriptsDirectory)
                    .instanceId(args[1])
                    .vpcId(args[2])
                    .subnetId(args[3])
                    .tableName(args[4])
                    .instancePropertiesTemplate(scriptsDirectory.resolve("templates/instanceproperties.template"))
                    .instanceType(STANDARD)
                    .build().deploy();
        }
=======
        builder().scriptsDirectory(scriptsDirectory)
                .instanceId(args[1])
                .vpcId(args[2])
                .subnetId(args[3])
                .tableName(args[4])
                .instancePropertiesTemplate(scriptsDirectory.resolve("templates/instanceproperties.template"))
                .cdkJarFormat("cdk-%s.jar")
                .cdkAppClassName("sleeper.cdk.SleeperCdkApp")
                .deployWithDefaultClients();
>>>>>>> fb6e8868
    }

    public void deploy() throws IOException, InterruptedException {
        LOGGER.info("-------------------------------------------------------");
        LOGGER.info("Running Deployment");
        LOGGER.info("-------------------------------------------------------");

        Path templatesDirectory = scriptsDirectory.resolve("templates");
        Path generatedDirectory = scriptsDirectory.resolve("generated");
        Path jarsDirectory = scriptsDirectory.resolve("jars");
        String sleeperVersion = Files.readString(templatesDirectory.resolve("version.txt"));

        LOGGER.info("instanceId: {}", instanceId);
        LOGGER.info("vpcId: {}", vpcId);
        LOGGER.info("subnetId: {}", subnetId);
        LOGGER.info("tableName: {}", tableName);
        LOGGER.info("templatesDirectory: {}", templatesDirectory);
        LOGGER.info("generatedDirectory: {}", generatedDirectory);
        LOGGER.info("instancePropertiesTemplate: {}", instancePropertiesTemplate);
        LOGGER.info("scriptsDirectory: {}", scriptsDirectory);
        LOGGER.info("jarsDirectory: {}", jarsDirectory);
        LOGGER.info("sleeperVersion: {}", sleeperVersion);


        InstanceProperties instanceProperties = GenerateInstanceProperties.builder()
                .sts(sts).regionProvider(regionProvider)
                .properties(loadInstancePropertiesTemplate())
                .tagsProperties(loadProperties(templatesDirectory.resolve("tags.template")))
                .instanceId(instanceId).vpcId(vpcId).subnetId(subnetId)
                .build().generate();
        TableProperties tableProperties = GenerateTableProperties.from(instanceProperties,
                Schema.load(templatesDirectory.resolve("schema.template")),
                loadProperties(templatesDirectory.resolve("tableproperties.template")),
                tableName);
        PreDeployInstance.builder().s3(s3).ecr(ecr)
                .jarsDirectory(jarsDirectory)
                .baseDockerDirectory(scriptsDirectory.resolve("docker"))
                .uploadDockerImagesScript(scriptsDirectory.resolve("deploy/uploadDockerImages.sh"))
                .instanceProperties(instanceProperties)
                .build().preDeploy();

        Files.createDirectories(generatedDirectory);
        ClientUtils.clearDirectory(generatedDirectory);
        SaveLocalProperties.saveToDirectory(generatedDirectory, instanceProperties, Stream.of(tableProperties));

        LOGGER.info("-------------------------------------------------------");
        LOGGER.info("Deploying Stacks");
        LOGGER.info("-------------------------------------------------------");
        CdkDeployInstance.builder()
                .instancePropertiesFile(generatedDirectory.resolve("instance.properties"))
                .jarsDirectory(jarsDirectory).version(sleeperVersion)
                .ensureNewInstance(true)
                .build().deploy(instanceType);
    }

    private Properties loadInstancePropertiesTemplate() throws IOException {
        Properties properties = loadProperties(instancePropertiesTemplate);
        extraInstanceProperties.accept(properties);
        return properties;
    }

    public static final class Builder {
        private AWSSecurityTokenService sts;
        private AwsRegionProvider regionProvider;
        private S3Client s3;
        private AmazonECR ecr;
        private Path scriptsDirectory;
        private String instanceId;
        private String vpcId;
        private String subnetId;
        private String tableName;
        private Path instancePropertiesTemplate;
        private Consumer<Properties> extraInstanceProperties = properties -> {
        };
        private CdkDeployInstance.Type instanceType;

        private Builder() {
        }

        public Builder sts(AWSSecurityTokenService sts) {
            this.sts = sts;
            return this;
        }

        public Builder regionProvider(AwsRegionProvider regionProvider) {
            this.regionProvider = regionProvider;
            return this;
        }

        public Builder s3(S3Client s3) {
            this.s3 = s3;
            return this;
        }

        public Builder ecr(AmazonECR ecr) {
            this.ecr = ecr;
            return this;
        }

        public Builder scriptsDirectory(Path scriptsDirectory) {
            this.scriptsDirectory = scriptsDirectory;
            return this;
        }

        public Builder instanceId(String instanceId) {
            this.instanceId = instanceId;
            return this;
        }

        public Builder vpcId(String vpcId) {
            this.vpcId = vpcId;
            return this;
        }

        public Builder subnetId(String subnetId) {
            this.subnetId = subnetId;
            return this;
        }

        public Builder tableName(String tableName) {
            this.tableName = tableName;
            return this;
        }

        public Builder instancePropertiesTemplate(Path instancePropertiesTemplate) {
            this.instancePropertiesTemplate = instancePropertiesTemplate;
            return this;
        }

        public Builder extraInstanceProperties(Consumer<Properties> extraInstanceProperties) {
            this.extraInstanceProperties = extraInstanceProperties;
            return this;
        }

        public Builder instanceType(CdkDeployInstance.Type instanceType) {
            this.instanceType = instanceType;
            return this;
        }

        public DeployNewInstance build() {
            return new DeployNewInstance(this);
        }

        public void deployWithDefaultClients() throws IOException, InterruptedException {

            try (S3Client s3Client = S3Client.create()) {
                sts(AWSSecurityTokenServiceClientBuilder.defaultClient());
                regionProvider(DefaultAwsRegionProviderChain.builder().build());
                s3(s3Client);
                ecr(AmazonECRClientBuilder.defaultClient());
                build().deploy();
            }
        }
    }
}<|MERGE_RESOLUTION|>--- conflicted
+++ resolved
@@ -82,34 +82,14 @@
         }
         Path scriptsDirectory = Path.of(args[0]);
 
-<<<<<<< HEAD
-        AWSSecurityTokenService sts = AWSSecurityTokenServiceClientBuilder.defaultClient();
-        AwsRegionProvider awsRegionProvider = DefaultAwsRegionProviderChain.builder().build();
-        AmazonECR ecr = AmazonECRClientBuilder.defaultClient();
-
-        try (S3Client s3 = S3Client.create()) {
-            builder().s3(s3).regionProvider(awsRegionProvider)
-                    .sts(sts).ecr(ecr)
-                    .scriptsDirectory(scriptsDirectory)
-                    .instanceId(args[1])
-                    .vpcId(args[2])
-                    .subnetId(args[3])
-                    .tableName(args[4])
-                    .instancePropertiesTemplate(scriptsDirectory.resolve("templates/instanceproperties.template"))
-                    .instanceType(STANDARD)
-                    .build().deploy();
-        }
-=======
         builder().scriptsDirectory(scriptsDirectory)
                 .instanceId(args[1])
                 .vpcId(args[2])
                 .subnetId(args[3])
                 .tableName(args[4])
                 .instancePropertiesTemplate(scriptsDirectory.resolve("templates/instanceproperties.template"))
-                .cdkJarFormat("cdk-%s.jar")
-                .cdkAppClassName("sleeper.cdk.SleeperCdkApp")
+                .instanceType(STANDARD)
                 .deployWithDefaultClients();
->>>>>>> fb6e8868
     }
 
     public void deploy() throws IOException, InterruptedException {
