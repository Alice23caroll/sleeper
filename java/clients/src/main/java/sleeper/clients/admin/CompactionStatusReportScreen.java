--- conflicted
+++ resolved
@@ -78,27 +78,16 @@
         Optional<TableProperties> tableOpt = tableSelectHelper.chooseTableOrReturnToMain(properties.get(ID));
         if (tableOpt.isPresent()) {
             String tableName = tableOpt.get().get(TableProperty.TABLE_NAME);
-            CompactionJobStatusReportArguments.Builder argsBuilder = CompactionJobStatusReportArguments.builder()
-                    .instanceId(properties.get(ID)).tableName(tableName)
-                    .reporter(new StandardCompactionJobStatusReporter(out.printStream()));
             consoleHelper.chooseOptionUntilValid("Which query type would you like to use",
                     new MenuOption("All", () ->
-                            runCompactionJobStatusReport(properties, argsBuilder.queryType(JobQuery.Type.ALL).build())),
+                            runCompactionJobStatusReport(properties, tableName, JobQuery.Type.ALL)),
                     new MenuOption("Unfinished", () ->
-                            runCompactionJobStatusReport(properties, argsBuilder.queryType(JobQuery.Type.UNFINISHED).build())),
+                            runCompactionJobStatusReport(properties, tableName, JobQuery.Type.UNFINISHED)),
                     new MenuOption("Detailed", () ->
-<<<<<<< HEAD
-                            runCompactionJobStatusReport(properties, argsBuilder.queryType(JobQuery.Type.DETAILED)
-                                    .queryParameters(promptForJobId(in)).build())),
+                            runCompactionJobStatusReport(properties, tableName, JobQuery.Type.DETAILED, promptForJobId(in))),
                     new MenuOption("Range", () ->
-                            runCompactionJobStatusReport(properties, argsBuilder.queryType(JobQuery.Type.RANGE)
-                                    .queryParameters(promptForRange(in)).build()))).run();
-=======
-                            runCompactionJobStatusReport(instanceId, tableName, JobQuery.Type.DETAILED, promptForJobId(in))),
-                    new MenuOption("Range", () ->
-                            runCompactionJobStatusReport(instanceId, tableName, JobQuery.Type.RANGE, promptForRange(in)))
+                            runCompactionJobStatusReport(properties, tableName, JobQuery.Type.RANGE, promptForRange(in)))
             ).run();
->>>>>>> 7bbab910
         }
     }
 
@@ -111,18 +100,13 @@
         ).run();
     }
 
-<<<<<<< HEAD
-    private void runCompactionJobStatusReport(InstanceProperties properties, CompactionJobStatusReportArguments args) {
-        new CompactionJobStatusReport(statusStores.loadCompactionJobStatusStore(properties), args).run();
-=======
-    private void runCompactionJobStatusReport(String instanceId, String tableName, JobQuery.Type queryType) {
-        runCompactionJobStatusReport(instanceId, tableName, queryType, "");
+    private void runCompactionJobStatusReport(InstanceProperties properties, String tableName, JobQuery.Type queryType) {
+        runCompactionJobStatusReport(properties, tableName, queryType, "");
     }
 
-    private void runCompactionJobStatusReport(String instanceId, String tableName, JobQuery.Type queryType, String queryParameters) {
-        new CompactionJobStatusReport(store.loadCompactionJobStatusStore(instanceId),
+    private void runCompactionJobStatusReport(InstanceProperties properties, String tableName, JobQuery.Type queryType, String queryParameters) {
+        new CompactionJobStatusReport(statusStores.loadCompactionJobStatusStore(properties),
                 new StandardCompactionJobStatusReporter(out.printStream()), tableName, queryType, queryParameters).run();
->>>>>>> 7bbab910
         confirmReturnToMainScreen(out, in);
     }
 
