/*
 * Copyright 2022-2024 Crown Copyright
 *
 * Licensed under the Apache License, Version 2.0 (the "License");
 * you may not use this file except in compliance with the License.
 * You may obtain a copy of the License at
 *
 *     http://www.apache.org/licenses/LICENSE-2.0
 *
 * Unless required by applicable law or agreed to in writing, software
 * distributed under the License is distributed on an "AS IS" BASIS,
 * WITHOUT WARRANTIES OR CONDITIONS OF ANY KIND, either express or implied.
 * See the License for the specific language governing permissions and
 * limitations under the License.
 */
package sleeper.clients;

import com.amazonaws.DefaultRequest;
import com.amazonaws.auth.AWS4Signer;
import com.amazonaws.auth.AWSCredentials;
import com.amazonaws.auth.DefaultAWSCredentialsProviderChain;
import com.amazonaws.http.HttpMethodName;
import com.google.gson.Gson;
import com.google.gson.GsonBuilder;
import com.google.gson.JsonArray;
import com.google.gson.JsonElement;
import com.google.gson.JsonObject;
import com.google.gson.JsonSyntaxException;
import org.java_websocket.client.WebSocketClient;
import org.java_websocket.handshake.ServerHandshake;

import sleeper.clients.util.console.ConsoleOutput;
import sleeper.configuration.properties.instance.CdkDefinedInstanceProperty;
import sleeper.configuration.properties.instance.InstanceProperties;
import sleeper.configuration.properties.table.TablePropertiesProvider;
import sleeper.core.util.LoggedDuration;
import sleeper.query.model.Query;
import sleeper.query.model.QuerySerDe;

import java.net.URI;
import java.net.URISyntaxException;
import java.time.Instant;
import java.util.ArrayList;
import java.util.HashMap;
import java.util.HashSet;
import java.util.List;
import java.util.Map;
import java.util.Map.Entry;
import java.util.Optional;
import java.util.Set;
import java.util.TreeMap;
import java.util.function.Consumer;
import java.util.stream.Collectors;
import java.util.stream.Stream;

import static sleeper.configuration.properties.instance.CdkDefinedInstanceProperty.QUERY_WEBSOCKET_API_URL;

public class QueryWebSocketClient {
    private final String apiUrl;
<<<<<<< HEAD
    private final ConsoleOutput out;
    private final Supplier<Client> clientSupplier;

    private QueryWebSocketClient(
            InstanceProperties instanceProperties, TableIndex tableIndex, TablePropertiesProvider tablePropertiesProvider,
            ConsoleInput in, ConsoleOutput out) {
        this(instanceProperties, tableIndex, tablePropertiesProvider, in, out,
                () -> new WebSocketQueryClient(instanceProperties, tablePropertiesProvider, out),
                () -> UUID.randomUUID().toString());
    }

    QueryWebSocketClient(
            InstanceProperties instanceProperties, TableIndex tableIndex, TablePropertiesProvider tablePropertiesProvider,
            ConsoleInput in, ConsoleOutput out, Supplier<Client> clientSupplier, Supplier<String> queryIdSupplier) {
        super(instanceProperties, tableIndex, tablePropertiesProvider, in, out, queryIdSupplier);

=======
    private final Client client;
    private final ConsoleOutput out;

    QueryWebSocketClient(InstanceProperties instanceProperties, TablePropertiesProvider tablePropertiesProvider, ConsoleOutput out) {
        this(instanceProperties, tablePropertiesProvider, out, new WebSocketQueryClient(instanceProperties, tablePropertiesProvider, out));
    }

    QueryWebSocketClient(InstanceProperties instanceProperties, TablePropertiesProvider tablePropertiesProvider, ConsoleOutput out, Client client) {
>>>>>>> b814515a
        this.apiUrl = instanceProperties.get(CdkDefinedInstanceProperty.QUERY_WEBSOCKET_API_URL);
        if (this.apiUrl == null) {
            throw new IllegalArgumentException("Use of this query client requires the WebSocket API to have been deployed as part of your Sleeper instance!");
        }
<<<<<<< HEAD
        this.out = out;
        this.clientSupplier = clientSupplier;
    }

    @Override
    protected void init(TableProperties tableProperties) {
    }

    @Override
    protected void submitQuery(TableProperties tableProperties, Query query) {
        Client client = clientSupplier.get();
=======
        this.client = client;
        this.out = out;
    }

    public void submitQuery(Query query) {
>>>>>>> b814515a
        try {
            Instant startTime = Instant.now();
            client.startQuery(query);
            while (!client.hasQueryFinished()) {
                Thread.sleep(500);
            }
            LoggedDuration duration = LoggedDuration.withFullOutput(startTime, Instant.now());
            long recordsReturned = client.getTotalRecordsReturned();
            out.println("Query took " + duration + " to return " + recordsReturned + " records");
        } catch (InterruptedException e) {
        } finally {
            try {
                client.closeBlocking();
            } catch (InterruptedException e) {
            }
        }
    }

    public interface Client {
        void closeBlocking() throws InterruptedException;

        void startQuery(Query query) throws InterruptedException;

        boolean hasQueryFinished();

        long getTotalRecordsReturned();

        List<String> getResults(String queryId);
    }

    private static class WebSocketQueryClient extends WebSocketClient implements Client {
        private final ConsoleOutput out;
        private final WebSocketMessageHandler messageHandler;
        private final URI serverUri;
        private Query query;

        private WebSocketQueryClient(InstanceProperties instanceProperties, TablePropertiesProvider tablePropertiesProvider, ConsoleOutput out) {
            this(URI.create(instanceProperties.get(QUERY_WEBSOCKET_API_URL)),
                    out, new WebSocketMessageHandler(new QuerySerDe(tablePropertiesProvider), out));
        }

        private WebSocketQueryClient(URI serverUri, ConsoleOutput out, WebSocketMessageHandler messageHandler) {
            super(serverUri);
            this.serverUri = serverUri;
            this.out = out;
            this.messageHandler = messageHandler;
        }

        public void startQuery(Query query) throws InterruptedException {
            this.query = query;
            initialiseConnection(serverUri);
        }

        private void initialiseConnection(URI serverUri) throws InterruptedException {
            try {
                Map<String, String> authHeaders = this.getAwsIamAuthHeaders(serverUri);
                for (Entry<String, String> header : authHeaders.entrySet()) {
                    this.addHeader(header.getKey(), header.getValue());
                }
            } catch (URISyntaxException e) {
                System.err.println(e);
            }
            out.println("Connecting to WebSocket API at " + serverUri);
            connectBlocking();
        }

        private Map<String, String> getAwsIamAuthHeaders(URI serverUri) throws URISyntaxException {
            out.println("Obtaining AWS IAM creds...");
            AWSCredentials creds = DefaultAWSCredentialsProviderChain.getInstance().getCredentials();

            DefaultRequest<Object> request = new DefaultRequest<>("execute-api");
            request.setHttpMethod(HttpMethodName.GET);
            request.setEndpoint(new URI(serverUri.getScheme() + "://" + serverUri.getAuthority()));
            request.setResourcePath(serverUri.getPath());

            AWS4Signer signer = new AWS4Signer();
            signer.setServiceName("execute-api");
            signer.sign(request, creds);

            return request.getHeaders();
        }

        public boolean hasQueryFinished() {
            return messageHandler.hasQueryFinished();
        }

        public long getTotalRecordsReturned() {
            return messageHandler.getTotalRecordsReturned();
        }

        @Override
        public void onOpen(ServerHandshake handshake) {
            messageHandler.onOpen(query, this::send);
        }

        @Override
        public void onMessage(String json) {
            messageHandler.onMessage(json);
        }

        @Override
        public void onClose(int code, String reason, boolean remote) {
            messageHandler.onClose(reason);
        }

        @Override
        public void onError(Exception error) {
            messageHandler.onError(error);
        }

        @Override
        public List<String> getResults(String queryId) {
            return messageHandler.getResults(queryId);
        }
    }

    public static class WebSocketMessageHandler {
        private final Gson serde = new GsonBuilder().create();
        private final Set<String> outstandingQueries = new HashSet<>();
        private final Map<String, List<String>> subqueryIdByParentQueryId = new HashMap<>();
        private final Map<String, List<String>> records = new TreeMap<>();
        private final QuerySerDe querySerDe;
        private final ConsoleOutput out;
        private boolean queryComplete = false;
        private boolean queryFailed = false;
        private long totalRecordsReturned = 0L;

        public WebSocketMessageHandler(QuerySerDe querySerDe, ConsoleOutput out) {
            this.querySerDe = querySerDe;
            this.out = out;
        }

        public void onOpen(Query query, Consumer<String> messageSender) {
            out.println("Connected to WebSocket API");
            String queryJson = querySerDe.toJson(query);
            out.println("Submitting Query: " + queryJson);
            messageSender.accept(queryJson);
            outstandingQueries.add(query.getQueryId());
            subqueryIdByParentQueryId.put(query.getQueryId(), new ArrayList<>());
        }

        public void onMessage(String json) {
            Optional<JsonObject> messageOpt = deserialiseMessage(json);
            if (!messageOpt.isPresent()) {
                return;
            }
            JsonObject message = messageOpt.get();
            String messageType = message.get("message").getAsString();
            String queryId = message.get("queryId").getAsString();

            if (messageType.equals("error")) {
                handleError(message, queryId);
            } else if (messageType.equals("subqueries")) {
                handleSubqueries(message, queryId);
            } else if (messageType.equals("records")) {
                handleRecords(message, queryId);
            } else if (messageType.equals("completed")) {
                handleCompleted(message, queryId);
            } else {
                out.println("Received unrecognised message type: " + messageType);
                queryFailed = true;
            }

            if (outstandingQueries.isEmpty()) {
                if (!records.isEmpty()) {
                    out.println("Query results:");
                    records.values().stream()
                            .flatMap(List::stream)
                            .forEach(out::println);
                }
                queryComplete = true;
            }
        }

        private Optional<JsonObject> deserialiseMessage(String json) {
            try {
                JsonObject message = serde.fromJson(json, JsonObject.class);
                if (!message.has("queryId")) {
                    out.println("Received message without queryId from API:");
                    out.println("  " + json);
                    queryFailed = true;
                    return Optional.empty();
                }
                if (!message.has("message")) {
                    out.println("Received message without message type from API:");
                    out.println("  " + json);
                    queryFailed = true;
                    return Optional.empty();
                }
                return Optional.of(message);
            } catch (JsonSyntaxException e) {
                out.println("Received malformed JSON message from API:");
                out.println("  " + json);
                queryFailed = true;
                return Optional.empty();
            }
        }

        private void handleError(JsonObject message, String queryId) {
            out.println("Encountered an error while running query " + queryId + ": " + message.get("error").getAsString());
            outstandingQueries.remove(queryId);
            queryFailed = true;
        }

        private void handleSubqueries(JsonObject message, String queryId) {
            JsonArray subQueryIdList = message.getAsJsonArray("queryIds");
            out.println("Query " + queryId + " split into the following subQueries:");
            List<String> subQueryIds = subQueryIdList.asList().stream().map(JsonElement::getAsString).collect(Collectors.toList());
            for (String subQueryId : subQueryIds) {
                out.println("  " + subQueryId);
                outstandingQueries.add(subQueryId);
            }
            outstandingQueries.remove(queryId);
            subqueryIdByParentQueryId.compute(queryId, (query, subQueries) -> {
                subQueries.addAll(subQueryIds);
                return subQueries;
            });
        }

        private void handleRecords(JsonObject message, String queryId) {
            JsonArray recordBatch = message.getAsJsonArray("records");
            List<String> recordList = recordBatch.asList().stream()
                    .map(jsonElement -> jsonElement.getAsJsonObject())
                    .map(JsonObject::toString)
                    .collect(Collectors.toList());
            if (!records.containsKey(queryId)) {
                records.put(queryId, recordList);
            } else {
                records.get(queryId).addAll(recordList);
            }
        }

        private void handleCompleted(JsonObject message, String queryId) {
            long recordCountFromApi = message.get("recordCount").getAsLong();
            boolean recordsReturnedToClient = false;
            for (JsonElement location : message.getAsJsonArray("locations")) {
                if (location.getAsJsonObject().get("type").getAsString().equals("websocket-endpoint")) {
                    recordsReturnedToClient = true;
                }
            }
            long returnedRecordCount = records.getOrDefault(queryId, List.of()).size();
            if (recordsReturnedToClient && recordCountFromApi > 0) {
                if (returnedRecordCount != recordCountFromApi) {
                    out.println("ERROR: API said it had returned " + recordCountFromApi + " records for query " + queryId + ", but only received " + returnedRecordCount);
                }
            }
            outstandingQueries.remove(queryId);
            out.println(recordCountFromApi + " records returned by query: " + queryId + ". Remaining pending queries: " + outstandingQueries.size());
            totalRecordsReturned += returnedRecordCount;
        }

        public void onClose(String reason) {
            out.println("Disconnected from WebSocket API: " + reason);
            queryComplete = true;
        }

        public void onError(Exception error) {
            out.println("Encountered an error: " + error.getMessage());
            queryFailed = true;
        }

        public boolean hasQueryFinished() {
            return queryComplete || queryFailed;
        }

        public long getTotalRecordsReturned() {
            return totalRecordsReturned;
        }

        public List<String> getResults(String queryId) {
            return Stream.concat(
                    Stream.of(queryId),
                    subqueryIdByParentQueryId.getOrDefault(queryId, List.of()).stream())
                    .flatMap(id -> records.getOrDefault(id, List.of()).stream())
                    .collect(Collectors.toList());
        }
    }
}<|MERGE_RESOLUTION|>--- conflicted
+++ resolved
@@ -50,6 +50,7 @@
 import java.util.Set;
 import java.util.TreeMap;
 import java.util.function.Consumer;
+import java.util.function.Supplier;
 import java.util.stream.Collectors;
 import java.util.stream.Stream;
 
@@ -57,56 +58,27 @@
 
 public class QueryWebSocketClient {
     private final String apiUrl;
-<<<<<<< HEAD
     private final ConsoleOutput out;
     private final Supplier<Client> clientSupplier;
 
-    private QueryWebSocketClient(
-            InstanceProperties instanceProperties, TableIndex tableIndex, TablePropertiesProvider tablePropertiesProvider,
-            ConsoleInput in, ConsoleOutput out) {
-        this(instanceProperties, tableIndex, tablePropertiesProvider, in, out,
-                () -> new WebSocketQueryClient(instanceProperties, tablePropertiesProvider, out),
-                () -> UUID.randomUUID().toString());
-    }
-
-    QueryWebSocketClient(
-            InstanceProperties instanceProperties, TableIndex tableIndex, TablePropertiesProvider tablePropertiesProvider,
-            ConsoleInput in, ConsoleOutput out, Supplier<Client> clientSupplier, Supplier<String> queryIdSupplier) {
-        super(instanceProperties, tableIndex, tablePropertiesProvider, in, out, queryIdSupplier);
-
-=======
-    private final Client client;
-    private final ConsoleOutput out;
-
-    QueryWebSocketClient(InstanceProperties instanceProperties, TablePropertiesProvider tablePropertiesProvider, ConsoleOutput out) {
-        this(instanceProperties, tablePropertiesProvider, out, new WebSocketQueryClient(instanceProperties, tablePropertiesProvider, out));
-    }
-
-    QueryWebSocketClient(InstanceProperties instanceProperties, TablePropertiesProvider tablePropertiesProvider, ConsoleOutput out, Client client) {
->>>>>>> b814515a
+    public QueryWebSocketClient(
+            InstanceProperties instanceProperties, TablePropertiesProvider tablePropertiesProvider, ConsoleOutput out) {
+        this(instanceProperties, tablePropertiesProvider, out,
+                () -> new WebSocketQueryClient(instanceProperties, tablePropertiesProvider, out));
+    }
+
+    QueryWebSocketClient(InstanceProperties instanceProperties, TablePropertiesProvider tablePropertiesProvider,
+            ConsoleOutput out, Supplier<Client> clientSupplier) {
         this.apiUrl = instanceProperties.get(CdkDefinedInstanceProperty.QUERY_WEBSOCKET_API_URL);
         if (this.apiUrl == null) {
             throw new IllegalArgumentException("Use of this query client requires the WebSocket API to have been deployed as part of your Sleeper instance!");
         }
-<<<<<<< HEAD
         this.out = out;
         this.clientSupplier = clientSupplier;
     }
 
-    @Override
-    protected void init(TableProperties tableProperties) {
-    }
-
-    @Override
-    protected void submitQuery(TableProperties tableProperties, Query query) {
+    public void submitQuery(Query query) {
         Client client = clientSupplier.get();
-=======
-        this.client = client;
-        this.out = out;
-    }
-
-    public void submitQuery(Query query) {
->>>>>>> b814515a
         try {
             Instant startTime = Instant.now();
             client.startQuery(query);
