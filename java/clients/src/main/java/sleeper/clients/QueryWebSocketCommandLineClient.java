/*
 * Copyright 2022-2024 Crown Copyright
 *
 * Licensed under the Apache License, Version 2.0 (the "License");
 * you may not use this file except in compliance with the License.
 * You may obtain a copy of the License at
 *
 *     http://www.apache.org/licenses/LICENSE-2.0
 *
 * Unless required by applicable law or agreed to in writing, software
 * distributed under the License is distributed on an "AS IS" BASIS,
 * WITHOUT WARRANTIES OR CONDITIONS OF ANY KIND, either express or implied.
 * See the License for the specific language governing permissions and
 * limitations under the License.
 */
package sleeper.clients;

import com.amazonaws.services.dynamodbv2.AmazonDynamoDB;
import com.amazonaws.services.dynamodbv2.AmazonDynamoDBClientBuilder;
import com.amazonaws.services.s3.AmazonS3;
import com.amazonaws.services.s3.AmazonS3ClientBuilder;

import sleeper.clients.util.ClientUtils;
import sleeper.clients.util.console.ConsoleInput;
import sleeper.clients.util.console.ConsoleOutput;
import sleeper.configuration.properties.instance.CdkDefinedInstanceProperty;
import sleeper.configuration.properties.instance.InstanceProperties;
import sleeper.configuration.properties.table.TableProperties;
import sleeper.configuration.properties.table.TablePropertiesProvider;
import sleeper.configuration.table.index.DynamoDBTableIndex;
import sleeper.core.statestore.StateStoreException;
import sleeper.core.table.TableIndex;
import sleeper.core.util.LoggedDuration;
import sleeper.query.model.Query;

import java.time.Instant;
import java.util.List;
import java.util.UUID;
import java.util.concurrent.CompletionException;
import java.util.function.Supplier;

public class QueryWebSocketCommandLineClient extends QueryCommandLineClient {
    private final String apiUrl;
    private final QueryWebSocketClient queryWebSocketClient;

    private QueryWebSocketCommandLineClient(
            InstanceProperties instanceProperties, TableIndex tableIndex, TablePropertiesProvider tablePropertiesProvider,
            ConsoleInput in, ConsoleOutput out) {
        this(instanceProperties, tableIndex, tablePropertiesProvider, in, out,
                new QueryWebSocketClient(instanceProperties, tablePropertiesProvider));
    }

    private QueryWebSocketCommandLineClient(
            InstanceProperties instanceProperties, TableIndex tableIndex, TablePropertiesProvider tablePropertiesProvider,
            ConsoleInput in, ConsoleOutput out, QueryWebSocketClient client) {
        this(instanceProperties, tableIndex, tablePropertiesProvider, in, out, client, () -> UUID.randomUUID().toString());
    }

    QueryWebSocketCommandLineClient(
            InstanceProperties instanceProperties, TableIndex tableIndex, TablePropertiesProvider tablePropertiesProvider,
            ConsoleInput in, ConsoleOutput out, QueryWebSocketClient client, Supplier<String> queryIdSupplier) {
        super(instanceProperties, tableIndex, tablePropertiesProvider, in, out, queryIdSupplier);

        this.apiUrl = instanceProperties.get(CdkDefinedInstanceProperty.QUERY_WEBSOCKET_API_URL);
        if (this.apiUrl == null) {
            throw new IllegalArgumentException("Use of this query client requires the WebSocket API to have been deployed as part of your Sleeper instance!");
        }
        this.queryWebSocketClient = client;
    }

    @Override
    protected void init(TableProperties tableProperties) {
    }

    @Override
    protected void submitQuery(TableProperties tableProperties, Query query) {
<<<<<<< HEAD
        queryWebSocketClient.submitQuery(query);
        queryWebSocketClient.waitForQuery();
=======
        Instant startTime = Instant.now();
        long recordsReturned = 0L;
        try {
            out.println("Submitting query with ID: " + query.getQueryId());
            List<String> results = queryWebSocketClient.submitQuery(query).join();
            out.println("Query results:");
            results.forEach(out::println);
            recordsReturned = results.size();
        } catch (CompletionException e) {
            out.println("Query failed: " + e.getCause().getMessage());
        } catch (InterruptedException e) {
            out.println("Query failed: " + e.getMessage());
        } finally {
            out.println("Query took " + LoggedDuration.withFullOutput(startTime, Instant.now()) + " to return " + recordsReturned + " records");
        }
>>>>>>> 6e83f543
    }

    public static void main(String[] args) throws StateStoreException {
        if (1 != args.length) {
            throw new IllegalArgumentException("Usage: <instance-id>");
        }

        AmazonS3 amazonS3 = AmazonS3ClientBuilder.defaultClient();
        AmazonDynamoDB dynamoDBClient = AmazonDynamoDBClientBuilder.defaultClient();
        InstanceProperties instanceProperties = ClientUtils.getInstanceProperties(amazonS3, args[0]);

        QueryWebSocketCommandLineClient client = new QueryWebSocketCommandLineClient(instanceProperties,
                new DynamoDBTableIndex(instanceProperties, dynamoDBClient),
                new TablePropertiesProvider(instanceProperties, amazonS3, dynamoDBClient),
                new ConsoleInput(System.console()), new ConsoleOutput(System.out));
        client.run();
    }
}<|MERGE_RESOLUTION|>--- conflicted
+++ resolved
@@ -74,10 +74,6 @@
 
     @Override
     protected void submitQuery(TableProperties tableProperties, Query query) {
-<<<<<<< HEAD
-        queryWebSocketClient.submitQuery(query);
-        queryWebSocketClient.waitForQuery();
-=======
         Instant startTime = Instant.now();
         long recordsReturned = 0L;
         try {
@@ -93,7 +89,6 @@
         } finally {
             out.println("Query took " + LoggedDuration.withFullOutput(startTime, Instant.now()) + " to return " + recordsReturned + " records");
         }
->>>>>>> 6e83f543
     }
 
     public static void main(String[] args) throws StateStoreException {
