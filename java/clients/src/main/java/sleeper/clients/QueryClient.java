--- conflicted
+++ resolved
@@ -1,5 +1,5 @@
 /*
- * Copyright 2023 Crown Copyright
+ * Copyright 2022 Crown Copyright
  *
  * Licensed under the Apache License, Version 2.0 (the "License");
  * you may not use this file except in compliance with the License.
@@ -21,11 +21,6 @@
 import com.amazonaws.services.s3.AmazonS3;
 import com.amazonaws.services.s3.AmazonS3ClientBuilder;
 import org.apache.hadoop.conf.Configuration;
-<<<<<<< HEAD
-
-import sleeper.ClientUtils;
-=======
->>>>>>> fcba0fbf
 import sleeper.configuration.jars.ObjectFactory;
 import sleeper.configuration.jars.ObjectFactoryException;
 import sleeper.configuration.properties.InstanceProperties;
