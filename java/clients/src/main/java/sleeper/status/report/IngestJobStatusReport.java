/*
 * Copyright 2022-2023 Crown Copyright
 *
 * Licensed under the Apache License, Version 2.0 (the "License");
 * you may not use this file except in compliance with the License.
 * You may obtain a copy of the License at
 *
 *     http://www.apache.org/licenses/LICENSE-2.0
 *
 * Unless required by applicable law or agreed to in writing, software
 * distributed under the License is distributed on an "AS IS" BASIS,
 * WITHOUT WARRANTIES OR CONDITIONS OF ANY KIND, either express or implied.
 * See the License for the specific language governing permissions and
 * limitations under the License.
 */

package sleeper.status.report;

import com.amazonaws.services.dynamodbv2.AmazonDynamoDB;
import com.amazonaws.services.dynamodbv2.AmazonDynamoDBClientBuilder;
import com.amazonaws.services.s3.AmazonS3;
import com.amazonaws.services.s3.AmazonS3ClientBuilder;
import com.amazonaws.services.sqs.AmazonSQS;
import com.amazonaws.services.sqs.AmazonSQSClientBuilder;

import sleeper.configuration.properties.InstanceProperties;
import sleeper.console.ConsoleInput;
import sleeper.ingest.job.status.IngestJobStatusStore;
<<<<<<< HEAD
import sleeper.ingest.status.store.job.IngestJobStatusStoreFactory;
import sleeper.job.common.CommonJobUtils;
import sleeper.status.report.ingest.job.IngestJobStatusReportArguments;
=======
import sleeper.ingest.status.store.job.DynamoDBIngestJobStatusStore;
import sleeper.job.common.QueueMessageCount;
>>>>>>> 7bbab910
import sleeper.status.report.ingest.job.IngestJobStatusReporter;
import sleeper.status.report.ingest.job.JsonIngestJobStatusReporter;
import sleeper.status.report.ingest.job.StandardIngestJobStatusReporter;
import sleeper.status.report.job.query.JobQuery;
import sleeper.status.report.job.query.JobQueryArgument;
import sleeper.util.ClientUtils;

import java.io.IOException;
import java.time.Clock;
import java.util.HashMap;
import java.util.Locale;
import java.util.Map;

import static sleeper.configuration.properties.SystemDefinedInstanceProperty.INGEST_JOB_QUEUE_URL;
import static sleeper.util.ClientUtils.optionalArgument;

public class IngestJobStatusReport {
    private static final String DEFAULT_REPORTER = "STANDARD";
    private static final Map<String, IngestJobStatusReporter> REPORTERS = new HashMap<>();

    static {
        REPORTERS.put(DEFAULT_REPORTER, new StandardIngestJobStatusReporter());
        REPORTERS.put("JSON", new JsonIngestJobStatusReporter());
    }

    private final IngestJobStatusStore statusStore;
    private final IngestJobStatusReporter ingestJobStatusReporter;
    private final QueueMessageCount.Client queueClient;
    private final String jobQueueUrl;
    private final JobQuery query;
    private final JobQuery.Type queryType;

    public IngestJobStatusReport(
            IngestJobStatusStore ingestJobStatusStore,
            String tableName, JobQuery.Type queryType, String queryParameters,
            IngestJobStatusReporter reporter, QueueMessageCount.Client queueClient, InstanceProperties properties) {
        this.statusStore = ingestJobStatusStore;
        this.query = JobQuery.fromParametersOrPrompt(tableName, queryType, queryParameters,
                Clock.systemUTC(), new ConsoleInput(System.console()));
        this.queryType = queryType;
        this.ingestJobStatusReporter = reporter;
        this.queueClient = queueClient;
        this.jobQueueUrl = properties.get(INGEST_JOB_QUEUE_URL);
    }

    public void run() {
        if (query == null) {
            return;
        }
        ingestJobStatusReporter.report(
                query.run(statusStore), queryType,
                getNumberOfMessagesInQueue());
    }

    private int getNumberOfMessagesInQueue() {
        return queueClient.getQueueMessageCount(jobQueueUrl)
                .getApproximateNumberOfMessages();
    }

    public static void main(String[] args) throws IOException {
        try {
            if (args.length < 2 || args.length > 5) {
                throw new IllegalArgumentException("Wrong number of arguments");
            }
            String instanceId = args[0];
            String tableName = args[1];
            IngestJobStatusReporter reporter = getReporter(args, 2);
            JobQuery.Type queryType = JobQueryArgument.readTypeArgument(args, 3);
            String queryParameters = optionalArgument(args, 4).orElse(null);

            AmazonS3 amazonS3 = AmazonS3ClientBuilder.defaultClient();
            InstanceProperties instanceProperties = ClientUtils.getInstanceProperties(amazonS3, instanceId);

            AmazonDynamoDB dynamoDBClient = AmazonDynamoDBClientBuilder.defaultClient();
            IngestJobStatusStore statusStore = DynamoDBIngestJobStatusStore.from(dynamoDBClient, instanceProperties);
            AmazonSQS sqsClient = AmazonSQSClientBuilder.defaultClient();
            new IngestJobStatusReport(statusStore, tableName, queryType, queryParameters,
                    reporter, QueueMessageCount.withSqsClient(sqsClient), instanceProperties).run();
        } catch (IllegalArgumentException e) {
            System.out.println(e.getMessage());
            printUsage();
            System.exit(1);
        }
    }

    private static void printUsage() {
        System.out.println("" +
                "Usage: <instance id> <table name> <report_type_standard_or_json> <optional_query_type> <optional_query_parameters> \n" +
                "Query types are:\n" +
                "-a (Return all jobs)\n" +
                "-d (Detailed, provide a jobId)\n" +
                "-r (Provide startRange and endRange separated by commas in format yyyyMMddhhmmss)\n" +
                "-u (Unfinished jobs)");
    }

<<<<<<< HEAD
        AmazonDynamoDB dynamoDBClient = AmazonDynamoDBClientBuilder.defaultClient();
        IngestJobStatusStore statusStore = IngestJobStatusStoreFactory.getStatusStore(dynamoDBClient, instanceProperties);
        AmazonSQS sqsClient = AmazonSQSClientBuilder.defaultClient();
        String jobQueueUrl = instanceProperties.get(INGEST_JOB_QUEUE_URL);
        new IngestJobStatusReport(statusStore, arguments, sqsClient, jobQueueUrl).run();
=======
    private static IngestJobStatusReporter getReporter(String[] args, int index) {
        String reporterType = optionalArgument(args, index)
                .map(str -> str.toUpperCase(Locale.ROOT))
                .orElse(DEFAULT_REPORTER);
        if (!REPORTERS.containsKey(reporterType)) {
            throw new IllegalArgumentException("Output type not supported: " + reporterType);
        }
        return REPORTERS.get(reporterType);
>>>>>>> 7bbab910
    }
}<|MERGE_RESOLUTION|>--- conflicted
+++ resolved
@@ -26,14 +26,8 @@
 import sleeper.configuration.properties.InstanceProperties;
 import sleeper.console.ConsoleInput;
 import sleeper.ingest.job.status.IngestJobStatusStore;
-<<<<<<< HEAD
 import sleeper.ingest.status.store.job.IngestJobStatusStoreFactory;
-import sleeper.job.common.CommonJobUtils;
-import sleeper.status.report.ingest.job.IngestJobStatusReportArguments;
-=======
-import sleeper.ingest.status.store.job.DynamoDBIngestJobStatusStore;
 import sleeper.job.common.QueueMessageCount;
->>>>>>> 7bbab910
 import sleeper.status.report.ingest.job.IngestJobStatusReporter;
 import sleeper.status.report.ingest.job.JsonIngestJobStatusReporter;
 import sleeper.status.report.ingest.job.StandardIngestJobStatusReporter;
@@ -108,7 +102,7 @@
             InstanceProperties instanceProperties = ClientUtils.getInstanceProperties(amazonS3, instanceId);
 
             AmazonDynamoDB dynamoDBClient = AmazonDynamoDBClientBuilder.defaultClient();
-            IngestJobStatusStore statusStore = DynamoDBIngestJobStatusStore.from(dynamoDBClient, instanceProperties);
+            IngestJobStatusStore statusStore = IngestJobStatusStoreFactory.getStatusStore(dynamoDBClient, instanceProperties);
             AmazonSQS sqsClient = AmazonSQSClientBuilder.defaultClient();
             new IngestJobStatusReport(statusStore, tableName, queryType, queryParameters,
                     reporter, QueueMessageCount.withSqsClient(sqsClient), instanceProperties).run();
@@ -129,13 +123,6 @@
                 "-u (Unfinished jobs)");
     }
 
-<<<<<<< HEAD
-        AmazonDynamoDB dynamoDBClient = AmazonDynamoDBClientBuilder.defaultClient();
-        IngestJobStatusStore statusStore = IngestJobStatusStoreFactory.getStatusStore(dynamoDBClient, instanceProperties);
-        AmazonSQS sqsClient = AmazonSQSClientBuilder.defaultClient();
-        String jobQueueUrl = instanceProperties.get(INGEST_JOB_QUEUE_URL);
-        new IngestJobStatusReport(statusStore, arguments, sqsClient, jobQueueUrl).run();
-=======
     private static IngestJobStatusReporter getReporter(String[] args, int index) {
         String reporterType = optionalArgument(args, index)
                 .map(str -> str.toUpperCase(Locale.ROOT))
@@ -144,6 +131,5 @@
             throw new IllegalArgumentException("Output type not supported: " + reporterType);
         }
         return REPORTERS.get(reporterType);
->>>>>>> 7bbab910
     }
 }