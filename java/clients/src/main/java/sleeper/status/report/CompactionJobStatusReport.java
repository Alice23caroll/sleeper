/*
 * Copyright 2022-2023 Crown Copyright
 *
 * Licensed under the Apache License, Version 2.0 (the "License");
 * you may not use this file except in compliance with the License.
 * You may obtain a copy of the License at
 *
 *     http://www.apache.org/licenses/LICENSE-2.0
 *
 * Unless required by applicable law or agreed to in writing, software
 * distributed under the License is distributed on an "AS IS" BASIS,
 * WITHOUT WARRANTIES OR CONDITIONS OF ANY KIND, either express or implied.
 * See the License for the specific language governing permissions and
 * limitations under the License.
 */

package sleeper.status.report;

import com.amazonaws.services.dynamodbv2.AmazonDynamoDB;
import com.amazonaws.services.dynamodbv2.AmazonDynamoDBClientBuilder;
import com.amazonaws.services.s3.AmazonS3;
import com.amazonaws.services.s3.AmazonS3ClientBuilder;

import sleeper.compaction.job.CompactionJobStatusStore;
import sleeper.compaction.status.store.job.CompactionJobStatusStoreFactory;
import sleeper.configuration.properties.InstanceProperties;
import sleeper.console.ConsoleInput;
import sleeper.status.report.compaction.job.CompactionJobStatusReporter;
import sleeper.status.report.compaction.job.JsonCompactionJobStatusReporter;
import sleeper.status.report.compaction.job.StandardCompactionJobStatusReporter;
import sleeper.status.report.job.query.JobQuery;
import sleeper.status.report.job.query.JobQueryArgument;
import sleeper.util.ClientUtils;

import java.io.IOException;
import java.time.Clock;
import java.util.HashMap;
import java.util.Locale;
import java.util.Map;

import static sleeper.util.ClientUtils.optionalArgument;

public class CompactionJobStatusReport {
    private static final String DEFAULT_REPORTER = "STANDARD";
    private static final Map<String, CompactionJobStatusReporter> REPORTERS = new HashMap<>();

    static {
        REPORTERS.put(DEFAULT_REPORTER, new StandardCompactionJobStatusReporter());
        REPORTERS.put("JSON", new JsonCompactionJobStatusReporter());
    }

    private final CompactionJobStatusReporter compactionJobStatusReporter;
    private final CompactionJobStatusStore compactionJobStatusStore;
    private final JobQuery.Type queryType;
    private final JobQuery query;

    public CompactionJobStatusReport(
            CompactionJobStatusStore compactionJobStatusStore,
            CompactionJobStatusReporter reporter,
            String tableName, JobQuery.Type queryType) {
        this(compactionJobStatusStore, reporter, tableName, queryType, "");
    }

    public CompactionJobStatusReport(
            CompactionJobStatusStore compactionJobStatusStore,
            CompactionJobStatusReporter reporter,
            String tableName, JobQuery.Type queryType, String queryParameters) {
        this.compactionJobStatusStore = compactionJobStatusStore;
        this.compactionJobStatusReporter = reporter;
        this.query = JobQuery.fromParametersOrPrompt(tableName, queryType, queryParameters,
                Clock.systemUTC(), new ConsoleInput(System.console()));
        this.queryType = queryType;
    }

    public void run() {
        if (query == null) {
            return;
        }
        compactionJobStatusReporter.report(query.run(compactionJobStatusStore), queryType);
    }

    public static void main(String[] args) throws IOException {
        try {
            if (args.length < 2 || args.length > 5) {
                throw new IllegalArgumentException("Wrong number of arguments");
            }
            String instanceId = args[0];
            String tableName = args[1];
            CompactionJobStatusReporter reporter = getReporter(args, 2);
            JobQuery.Type queryType = JobQueryArgument.readTypeArgument(args, 3);
            String queryParameters = optionalArgument(args, 4).orElse(null);

            AmazonS3 amazonS3 = AmazonS3ClientBuilder.defaultClient();
            InstanceProperties instanceProperties = ClientUtils.getInstanceProperties(amazonS3, instanceId);

            AmazonDynamoDB dynamoDBClient = AmazonDynamoDBClientBuilder.defaultClient();
            CompactionJobStatusStore statusStore = DynamoDBCompactionJobStatusStore.from(dynamoDBClient, instanceProperties);
            new CompactionJobStatusReport(statusStore, reporter, tableName, queryType, queryParameters).run();
        } catch (IllegalArgumentException e) {
            System.err.println(e.getMessage());
            printUsage();
            System.exit(1);
        }
    }

    private static void printUsage() {
        System.err.println("" +
                "Usage: <instance id> <table name> <report_type_standard_or_json> <optional_query_type> <optional_query_parameters> \n" +
                "Query types are:\n" +
                "-a (Return all jobs)\n" +
                "-d (Detailed, provide a jobId)\n" +
                "-r (Provide startRange and endRange separated by commas in format yyyyMMddhhmmss)\n" +
                "-u (Unfinished jobs)");
    }

<<<<<<< HEAD
        AmazonDynamoDB dynamoDBClient = AmazonDynamoDBClientBuilder.defaultClient();
        CompactionJobStatusStore statusStore = CompactionJobStatusStoreFactory.getStatusStore(dynamoDBClient, instanceProperties);
        new CompactionJobStatusReport(statusStore, arguments).run();
=======
    private static CompactionJobStatusReporter getReporter(String[] args, int index) {
        String reporterType = optionalArgument(args, index)
                .map(str -> str.toUpperCase(Locale.ROOT))
                .orElse(DEFAULT_REPORTER);
        if (!REPORTERS.containsKey(reporterType)) {
            throw new IllegalArgumentException("Output type not supported: " + reporterType);
        }
        return REPORTERS.get(reporterType);
>>>>>>> 7bbab910
    }
}<|MERGE_RESOLUTION|>--- conflicted
+++ resolved
@@ -94,7 +94,7 @@
             InstanceProperties instanceProperties = ClientUtils.getInstanceProperties(amazonS3, instanceId);
 
             AmazonDynamoDB dynamoDBClient = AmazonDynamoDBClientBuilder.defaultClient();
-            CompactionJobStatusStore statusStore = DynamoDBCompactionJobStatusStore.from(dynamoDBClient, instanceProperties);
+            CompactionJobStatusStore statusStore = CompactionJobStatusStoreFactory.getStatusStore(dynamoDBClient, instanceProperties);
             new CompactionJobStatusReport(statusStore, reporter, tableName, queryType, queryParameters).run();
         } catch (IllegalArgumentException e) {
             System.err.println(e.getMessage());
@@ -113,11 +113,6 @@
                 "-u (Unfinished jobs)");
     }
 
-<<<<<<< HEAD
-        AmazonDynamoDB dynamoDBClient = AmazonDynamoDBClientBuilder.defaultClient();
-        CompactionJobStatusStore statusStore = CompactionJobStatusStoreFactory.getStatusStore(dynamoDBClient, instanceProperties);
-        new CompactionJobStatusReport(statusStore, arguments).run();
-=======
     private static CompactionJobStatusReporter getReporter(String[] args, int index) {
         String reporterType = optionalArgument(args, index)
                 .map(str -> str.toUpperCase(Locale.ROOT))
@@ -126,6 +121,5 @@
             throw new IllegalArgumentException("Output type not supported: " + reporterType);
         }
         return REPORTERS.get(reporterType);
->>>>>>> 7bbab910
     }
 }