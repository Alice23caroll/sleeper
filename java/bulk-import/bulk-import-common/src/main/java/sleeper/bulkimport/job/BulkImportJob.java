/*
 * Copyright 2022-2024 Crown Copyright
 *
 * Licensed under the Apache License, Version 2.0 (the "License");
 * you may not use this file except in compliance with the License.
 * You may obtain a copy of the License at
 *
 *     http://www.apache.org/licenses/LICENSE-2.0
 *
 * Unless required by applicable law or agreed to in writing, software
 * distributed under the License is distributed on an "AS IS" BASIS,
 * WITHOUT WARRANTIES OR CONDITIONS OF ANY KIND, either express or implied.
 * See the License for the specific language governing permissions and
 * limitations under the License.
 */
package sleeper.bulkimport.job;

<<<<<<< HEAD
import sleeper.core.table.TableStatus;
=======
>>>>>>> 1a57f727
import sleeper.ingest.job.IngestJob;

import java.util.HashMap;
import java.util.List;
import java.util.Map;
import java.util.Objects;

/**
 * POJO containing information needed to run a bulk import job.
 */
public class BulkImportJob {
    private final String id;
    private final String tableName;
    private final String tableId;
    private final List<String> files;
    private final String className;
    private final Map<String, String> platformSpec;
    private final Map<String, String> sparkConf;

    private BulkImportJob(Builder builder) {
        id = builder.id;
        tableName = builder.tableName;
        tableId = builder.tableId;
        files = builder.files;
        className = builder.className;
        platformSpec = builder.platformSpec;
        sparkConf = builder.sparkConf;
    }

    public static Builder builder() {
        return new Builder();
    }

    public String getId() {
        return id;
    }

    public String getTableName() {
        return tableName;
    }

    public String getTableId() {
        return tableId;
    }

    public List<String> getFiles() {
        return files;
    }

    public String getClassName() {
        return className;
    }

    public Map<String, String> getPlatformSpec() {
        return platformSpec;
    }

    public Map<String, String> getSparkConf() {
        return sparkConf;
    }

    public IngestJob toIngestJob() {
        return IngestJob.builder().files(files).id(id).tableName(tableName).tableId(tableId).build();
    }

    public BulkImportJob applyIngestJobChanges(IngestJob job) {
        return toBuilder()
                .id(job.getId())
                .tableName(job.getTableName())
                .tableId(job.getTableId())
                .files(job.getFiles())
                .build();
    }

    public Builder toBuilder() {
        return builder().id(id).files(files).tableName(tableName).tableId(tableId)
                .className(className).platformSpec(platformSpec).sparkConf(sparkConf);
    }

    @Override
    public boolean equals(Object object) {
        if (this == object) {
            return true;
        }
        if (object == null || getClass() != object.getClass()) {
            return false;
        }
        BulkImportJob that = (BulkImportJob) object;
        return Objects.equals(id, that.id) && Objects.equals(tableName, that.tableName)
                && Objects.equals(tableId, that.tableId) && Objects.equals(files, that.files)
                && Objects.equals(className, that.className) && Objects.equals(platformSpec, that.platformSpec)
                && Objects.equals(sparkConf, that.sparkConf);
    }

    @Override
    public int hashCode() {
        return Objects.hash(id, tableName, tableId, files, className, platformSpec, sparkConf);
    }

    @Override
    public String toString() {
        return "BulkImportJob{" +
                "id='" + id + '\'' +
                ", tableName='" + tableName + '\'' +
                ", tableId='" + tableId + '\'' +
                ", files=" + files +
                ", className='" + className + '\'' +
                ", platformSpec=" + platformSpec +
                ", sparkConf=" + sparkConf +
                '}';
    }

    public static final class Builder {
        private String id;
        private String tableName;
        private String tableId;
        private List<String> files;
        private String className;
        private Map<String, String> platformSpec;
        private Map<String, String> sparkConf;

        public Builder() {
        }

        public Builder id(String id) {
            this.id = id;
            return this;
        }

        public Builder tableName(String tableName) {
            this.tableName = tableName;
            return this;
        }

        public Builder tableId(String tableId) {
            this.tableId = tableId;
            return this;
        }

<<<<<<< HEAD
        public Builder tableId(TableStatus tableId) {
            return tableName(tableId.getTableName())
                    .tableId(tableId.getTableUniqueId());
        }

=======
>>>>>>> 1a57f727
        public Builder files(List<String> files) {
            this.files = files;
            return this;
        }

        public Builder className(String className) {
            this.className = className;
            return this;
        }

        public Builder platformSpec(Map<String, String> platformSpec) {
            this.platformSpec = platformSpec;
            return this;
        }

        public Builder sparkConf(Map<String, String> sparkConf) {
            this.sparkConf = sparkConf;
            return this;
        }

        public Builder sparkConf(String key, String value) {
            if (this.sparkConf == null) {
                this.sparkConf = new HashMap<>();
            }
            this.sparkConf.put(key, value);

            return this;
        }

        public BulkImportJob build() {
            return new BulkImportJob(this);
        }
    }
}<|MERGE_RESOLUTION|>--- conflicted
+++ resolved
@@ -15,10 +15,6 @@
  */
 package sleeper.bulkimport.job;
 
-<<<<<<< HEAD
-import sleeper.core.table.TableStatus;
-=======
->>>>>>> 1a57f727
 import sleeper.ingest.job.IngestJob;
 
 import java.util.HashMap;
@@ -158,14 +154,6 @@
             return this;
         }
 
-<<<<<<< HEAD
-        public Builder tableId(TableStatus tableId) {
-            return tableName(tableId.getTableName())
-                    .tableId(tableId.getTableUniqueId());
-        }
-
-=======
->>>>>>> 1a57f727
         public Builder files(List<String> files) {
             this.files = files;
             return this;
