/*
 * Copyright 2022 Crown Copyright
 *
 * Licensed under the Apache License, Version 2.0 (the "License");
 * you may not use this file except in compliance with the License.
 * You may obtain a copy of the License at
 *
 *     http://www.apache.org/licenses/LICENSE-2.0
 *
 * Unless required by applicable law or agreed to in writing, software
 * distributed under the License is distributed on an "AS IS" BASIS,
 * WITHOUT WARRANTIES OR CONDITIONS OF ANY KIND, either express or implied.
 * See the License for the specific language governing permissions and
 * limitations under the License.
 */
package sleeper.bulkimport.job.runner.dataframe;

import com.google.common.collect.Lists;
import org.apache.hadoop.conf.Configuration;
import org.apache.spark.broadcast.Broadcast;
import org.apache.spark.sql.Column;
import org.apache.spark.sql.Dataset;
import org.apache.spark.sql.Row;
import org.apache.spark.sql.catalyst.encoders.RowEncoder;
import org.apache.spark.sql.types.DataTypes;
import org.apache.spark.sql.types.StructField;
import org.apache.spark.sql.types.StructType;
import org.slf4j.Logger;
import org.slf4j.LoggerFactory;
import sleeper.bulkimport.job.BulkImportJob;
import sleeper.bulkimport.job.runner.BulkImportJobRunner;
import sleeper.bulkimport.job.runner.StructTypeFactory;
import sleeper.configuration.properties.table.TableProperties;
import sleeper.core.partition.Partition;
import sleeper.core.schema.Schema;
import sleeper.core.schema.SchemaSerDe;

import java.io.IOException;
import java.util.Arrays;
import java.util.List;
import java.util.stream.Collectors;

import static sleeper.configuration.properties.UserDefinedInstanceProperty.BULK_IMPORT_MIN_PARTITIONS_TO_USE_COALESCE;

/**
 * The {@link BulkImportJobDataframeRunner} is a {@link BulkImportJobRunner} which
 * uses Spark's Dataframe API to efficiently sort and write out the data split by
 * Sleeoer partition.
 */
public class BulkImportJobDataframeRunner extends BulkImportJobRunner {
    private static final Logger LOGGER = LoggerFactory.getLogger(BulkImportJobDataframeRunner.class);

    @Override
    public Dataset<Row> createFileInfos(
            Dataset<Row> rows,
            BulkImportJob job,
            TableProperties tableProperties,
            Broadcast<List<Partition>> broadcastedPartitions, Configuration conf) throws IOException {
        Schema schema = tableProperties.getSchema();
        String schemaAsString = new SchemaSerDe().toJson(schema);
        StructType convertedSchema = new StructTypeFactory().getStructType(schema);
        StructType schemaWithPartitionField = createEnhancedSchema(convertedSchema);
        Dataset<Row> dataWithPartition = rows.mapPartitions(new AddPartitionFunction(schemaAsString, broadcastedPartitions), RowEncoder.apply(schemaWithPartitionField));

        LOGGER.info("Running bulk import job with id {}", job.getId());
        Column[] sortColumns = Lists.newArrayList(
                        Lists.newArrayList(PARTITION_FIELD_NAME), schema.getRowKeyFieldNames(), schema.getSortKeyFieldNames())
                .stream()
                .flatMap(list -> ((List<String>) list).stream())
                .map(Column::new)
                .collect(Collectors.toList())
                .toArray(new Column[0]);
        LOGGER.info("Sorting by columns {}", String.join(",", Arrays.stream(sortColumns).map(c -> c.toString()).collect(Collectors.toList())));

        int numLeafPartitions = (int) broadcastedPartitions.value().stream().filter(Partition::isLeafPartition).count();
        LOGGER.info("There are {} leaf partitions", numLeafPartitions);

        Dataset<Row> sortedRows = rows.sort(sortColumns);
        LOGGER.info("There are {} partitions in the sorted Dataset", sortedRows.rdd().getNumPartitions());

        int minPartitionsToUseCoalesce = getInstanceProperties().getInt(BULK_IMPORT_MIN_PARTITIONS_TO_USE_COALESCE);
        LOGGER.info("The minimum number of leaf partitions to use coalesce in the bulk import is {}", minPartitionsToUseCoalesce);

        if (numLeafPartitions < minPartitionsToUseCoalesce) {
            LOGGER.info("Not using coalesce");
<<<<<<< HEAD
            return dataWithPartition
                    .sort(sortColumns)
                    .mapPartitions(new WriteParquetFiles(getInstanceProperties().saveAsString(), tableProperties.saveAsString(), conf), RowEncoder.apply(createFileInfoSchema()));
        } else {
            LOGGER.info("Coalescing data to {} partitions", numLeafPartitions);
            return dataWithPartition
                    .sort(sortColumns)
                    .coalesce(numLeafPartitions)
                    .mapPartitions(new WriteParquetFiles(getInstanceProperties().saveAsString(), tableProperties.saveAsString(), conf), RowEncoder.apply(createFileInfoSchema()));
=======
        } else {
            LOGGER.info("Coalescing data to {} partitions", numLeafPartitions);
            sortedRows = sortedRows.coalesce(numLeafPartitions);
            LOGGER.info("Coalesced data has {} partitions", sortedRows.rdd().getNumPartitions());
>>>>>>> c76f0f09
        }

        return sortedRows.mapPartitions(new WriteParquetFiles(getInstanceProperties().saveAsString(), tableProperties.saveAsString(), conf), RowEncoder.apply(createFileInfoSchema()));
    }

    public static void main(String[] args) throws Exception {
        BulkImportJobRunner.start(args, new BulkImportJobDataframeRunner());
    }

    private StructType createEnhancedSchema(StructType convertedSchema) {
        StructType structTypeWithPartition = new StructType(convertedSchema.fields());
        return structTypeWithPartition
              .add(new StructField(PARTITION_FIELD_NAME, DataTypes.StringType, false, null));
    }
}<|MERGE_RESOLUTION|>--- conflicted
+++ resolved
@@ -83,22 +83,10 @@
 
         if (numLeafPartitions < minPartitionsToUseCoalesce) {
             LOGGER.info("Not using coalesce");
-<<<<<<< HEAD
-            return dataWithPartition
-                    .sort(sortColumns)
-                    .mapPartitions(new WriteParquetFiles(getInstanceProperties().saveAsString(), tableProperties.saveAsString(), conf), RowEncoder.apply(createFileInfoSchema()));
-        } else {
-            LOGGER.info("Coalescing data to {} partitions", numLeafPartitions);
-            return dataWithPartition
-                    .sort(sortColumns)
-                    .coalesce(numLeafPartitions)
-                    .mapPartitions(new WriteParquetFiles(getInstanceProperties().saveAsString(), tableProperties.saveAsString(), conf), RowEncoder.apply(createFileInfoSchema()));
-=======
         } else {
             LOGGER.info("Coalescing data to {} partitions", numLeafPartitions);
             sortedRows = sortedRows.coalesce(numLeafPartitions);
             LOGGER.info("Coalesced data has {} partitions", sortedRows.rdd().getNumPartitions());
->>>>>>> c76f0f09
         }
 
         return sortedRows.mapPartitions(new WriteParquetFiles(getInstanceProperties().saveAsString(), tableProperties.saveAsString(), conf), RowEncoder.apply(createFileInfoSchema()));
