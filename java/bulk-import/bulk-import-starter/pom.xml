<?xml version="1.0" encoding="UTF-8"?>
<!--
  ~ Copyright 2022-2023 Crown Copyright
  ~
  ~ Licensed under the Apache License, Version 2.0 (the "License");
  ~ you may not use this file except in compliance with the License.
  ~ You may obtain a copy of the License at
  ~
  ~     http://www.apache.org/licenses/LICENSE-2.0
  ~
  ~ Unless required by applicable law or agreed to in writing, software
  ~ distributed under the License is distributed on an "AS IS" BASIS,
  ~ WITHOUT WARRANTIES OR CONDITIONS OF ANY KIND, either express or implied.
  ~ See the License for the specific language governing permissions and
  ~ limitations under the License.
  -->
<project xmlns="http://maven.apache.org/POM/4.0.0" xmlns:xsi="http://www.w3.org/2001/XMLSchema-instance"
         xsi:schemaLocation="http://maven.apache.org/POM/4.0.0 http://maven.apache.org/xsd/maven-4.0.0.xsd">
    <parent>
        <groupId>sleeper</groupId>
        <artifactId>bulk-import</artifactId>
        <version>0.18.0-SNAPSHOT</version>
    </parent>
    <modelVersion>4.0.0</modelVersion>

    <artifactId>bulk-import-starter</artifactId>

    <dependencies>
        <dependency>
            <groupId>sleeper</groupId>
            <artifactId>bulk-import-common</artifactId>
            <version>${project.parent.version}</version>
        </dependency>
        <!-- AWS Dependencies -->
        <dependency>
            <groupId>com.amazonaws</groupId>
            <artifactId>aws-lambda-java-core</artifactId>
            <version>${aws-lambda-java-core.version}</version>
        </dependency>
        <dependency>
            <groupId>com.amazonaws</groupId>
            <artifactId>aws-lambda-java-events</artifactId>
            <version>${aws-lambda-java-events.version}</version>
        </dependency>
        <dependency>
            <groupId>com.amazonaws</groupId>
            <artifactId>aws-java-sdk-stepfunctions</artifactId>
            <version>${aws-java-sdk.version}</version>
        </dependency>
        <dependency>
            <groupId>com.amazonaws</groupId>
            <artifactId>aws-java-sdk-emr</artifactId>
            <version>${aws-java-sdk.version}</version>
        </dependency>
        <dependency>
<<<<<<< HEAD
            <groupId>software.amazon.awssdk</groupId>
            <artifactId>emrserverless</artifactId>
            <version>${aws-java-sdk-v2.version}</version>
=======
            <groupId>sleeper</groupId>
            <artifactId>ingest-status-store</artifactId>
            <version>${project.version}</version>
>>>>>>> 88524e1f
        </dependency>
        <!-- Test dependencies -->
        <dependency>
            <groupId>sleeper</groupId>
            <artifactId>core</artifactId>
            <version>${project.parent.version}</version>
            <type>test-jar</type>
            <scope>test</scope>
        </dependency>
        <dependency>
            <groupId>sleeper</groupId>
            <artifactId>configuration</artifactId>
            <version>${project.parent.version}</version>
            <type>test-jar</type>
            <scope>test</scope>
        </dependency>
        <dependency>
            <groupId>sleeper</groupId>
            <artifactId>statestore</artifactId>
            <version>${project.version}</version>
            <type>test-jar</type>
            <scope>test</scope>
        </dependency>
        <dependency>
            <groupId>org.mockito</groupId>
            <artifactId>mockito-core</artifactId>
            <scope>test</scope>
        </dependency>
        <dependency>
            <groupId>org.testcontainers</groupId>
            <artifactId>localstack</artifactId>
            <scope>test</scope>
        </dependency>
        <dependency>
            <groupId>org.testcontainers</groupId>
            <artifactId>testcontainers</artifactId>
            <scope>test</scope>
        </dependency>
        <dependency>
            <groupId>org.testcontainers</groupId>
            <artifactId>junit-jupiter</artifactId>
            <scope>test</scope>
        </dependency>
        <dependency>
            <groupId>net.javacrumbs.json-unit</groupId>
            <artifactId>json-unit-assertj</artifactId>
            <scope>test</scope>
        </dependency>
        <dependency>
            <groupId>sleeper</groupId>
            <artifactId>ingest-core</artifactId>
            <version>${project.version}</version>
            <scope>test</scope>
            <type>test-jar</type>
        </dependency>
        <dependency>
            <groupId>sleeper</groupId>
            <artifactId>ingest-status-store</artifactId>
            <version>${project.version}</version>
            <scope>test</scope>
            <type>test-jar</type>
        </dependency>
    </dependencies>

    <build>
        <plugins>
            <plugin>
                <groupId>org.apache.maven.plugins</groupId>
                <artifactId>maven-shade-plugin</artifactId>
            </plugin>
        </plugins>
    </build>
</project><|MERGE_RESOLUTION|>--- conflicted
+++ resolved
@@ -53,15 +53,14 @@
             <version>${aws-java-sdk.version}</version>
         </dependency>
         <dependency>
-<<<<<<< HEAD
             <groupId>software.amazon.awssdk</groupId>
             <artifactId>emrserverless</artifactId>
             <version>${aws-java-sdk-v2.version}</version>
-=======
+        </dependency>
+        <dependency>
             <groupId>sleeper</groupId>
             <artifactId>ingest-status-store</artifactId>
             <version>${project.version}</version>
->>>>>>> 88524e1f
         </dependency>
         <!-- Test dependencies -->
         <dependency>
