/*
 * Copyright 2022-2023 Crown Copyright
 *
 * Licensed under the Apache License, Version 2.0 (the "License");
 * you may not use this file except in compliance with the License.
 * You may obtain a copy of the License at
 *
 *     http://www.apache.org/licenses/LICENSE-2.0
 *
 * Unless required by applicable law or agreed to in writing, software
 * distributed under the License is distributed on an "AS IS" BASIS,
 * WITHOUT WARRANTIES OR CONDITIONS OF ANY KIND, either express or implied.
 * See the License for the specific language governing permissions and
 * limitations under the License.
 */
package sleeper.bulkimport.starter.executor;

import com.amazonaws.services.s3.AmazonS3;
import com.amazonaws.services.stepfunctions.AWSStepFunctions;
import com.amazonaws.services.stepfunctions.model.StartExecutionRequest;
import com.amazonaws.services.stepfunctions.model.StartExecutionResult;
import com.google.common.collect.Lists;
import com.google.gson.Gson;
import org.junit.jupiter.api.BeforeEach;
import org.junit.jupiter.api.Test;
import org.mockito.stubbing.Answer;

import sleeper.bulkimport.job.BulkImportJob;
import sleeper.configuration.properties.instance.InstanceProperties;
import sleeper.configuration.properties.table.FixedTablePropertiesProvider;
import sleeper.configuration.properties.table.TableProperties;
import sleeper.ingest.job.status.IngestJobStatusStore;
import sleeper.ingest.job.status.WriteToMemoryIngestJobStatusStore;
import sleeper.statestore.FixedStateStoreProvider;
import sleeper.statestore.StateStoreProvider;

import java.time.Instant;
import java.util.List;
import java.util.Objects;
import java.util.concurrent.atomic.AtomicReference;

import static net.javacrumbs.jsonunit.assertj.JsonAssertions.assertThatJson;
import static org.assertj.core.api.Assertions.assertThat;
import static org.mockito.ArgumentMatchers.any;
import static org.mockito.Mockito.mock;
import static org.mockito.Mockito.when;
import static sleeper.configuration.properties.InstancePropertiesTestHelper.createTestInstanceProperties;
import static sleeper.configuration.properties.instance.CdkDefinedInstanceProperty.BULK_IMPORT_BUCKET;
import static sleeper.configuration.properties.instance.CdkDefinedInstanceProperty.BULK_IMPORT_EKS_STATE_MACHINE_ARN;
import static sleeper.configuration.properties.instance.CdkDefinedInstanceProperty.CONFIG_BUCKET;
import static sleeper.configuration.properties.instance.DefaultProperty.DEFAULT_BULK_IMPORT_MIN_LEAF_PARTITION_COUNT;
import static sleeper.configuration.properties.table.TablePropertiesTestHelper.createTestTableProperties;
import static sleeper.configuration.properties.table.TableProperty.BULK_IMPORT_MIN_LEAF_PARTITION_COUNT;
import static sleeper.configuration.properties.table.TableProperty.TABLE_NAME;
import static sleeper.core.schema.SchemaTestHelper.schemaWithKey;
import static sleeper.core.statestore.inmemory.StateStoreTestHelper.inMemoryStateStoreWithFixedSinglePartition;
import static sleeper.ingest.job.status.IngestJobStatusTestData.jobStatus;
import static sleeper.ingest.job.status.IngestJobStatusTestData.rejectedRun;

class StateMachinePlatformExecutorTest {
    private final AWSStepFunctions stepFunctions = mock(AWSStepFunctions.class);
    private final AmazonS3 amazonS3 = mock(AmazonS3.class);
    private final AtomicReference<StartExecutionRequest> requested = new AtomicReference<>();
    private final InstanceProperties instanceProperties = createTestInstanceProperties();
    private final TableProperties tableProperties = createTestTableProperties(instanceProperties, schemaWithKey("key"));
    private final String tableName = tableProperties.get(TABLE_NAME);
    private final StateStoreProvider stateStoreProvider = new FixedStateStoreProvider(tableProperties,
            inMemoryStateStoreWithFixedSinglePartition(tableProperties.getSchema()));
    private final IngestJobStatusStore ingestJobStatusStore = new WriteToMemoryIngestJobStatusStore();

    @BeforeEach
    public void setUpStepFunctions() {
        when(stepFunctions.startExecution(any(StartExecutionRequest.class)))
                .then((Answer<StartExecutionResult>) invocation -> {
                    requested.set(invocation.getArgument(0));
                    return null;
                });
        instanceProperties.set(DEFAULT_BULK_IMPORT_MIN_LEAF_PARTITION_COUNT, "1");
    }

    @Test
    void shouldPassJobToStepFunctions() {
        // Given
        instanceProperties.set(BULK_IMPORT_BUCKET, "myBucket");
        BulkImportExecutor stateMachineExecutor = createExecutorWithDefaults();
        BulkImportJob myJob = jobForTable()
                .id("my-job")
                .files(Lists.newArrayList("file1.parquet"))
                .build();

        // When
        stateMachineExecutor.runJob(myJob);

        // Then
        assertThatJson(requested.get().getInput())
                .inPath("$.job")
                .isEqualTo(new Gson().toJson(myJob));
    }

    @Test
    void shouldPassJobIdToSparkConfig() {
        // Given
        instanceProperties.set(BULK_IMPORT_BUCKET, "myBucket");
        BulkImportExecutor stateMachineExecutor = createExecutorWithDefaults();
        BulkImportJob myJob = jobForTable()
                .id("my-job")
                .files(Lists.newArrayList("file1.parquet"))
                .build();

        // When
        stateMachineExecutor.runJob(myJob);

        // Then
        assertThatJson(requested.get().getInput())
                .inPath("$.args").isArray().extracting(Objects::toString)
                .filteredOn(s -> s.startsWith("spark.app.name="))
                .containsExactly("spark.app.name=my-job");
    }

    @Test
    void shouldUseDefaultConfigurationIfNoneSpecified() {
        // Given
        instanceProperties.set(BULK_IMPORT_BUCKET, "myBucket");
        BulkImportExecutor stateMachineExecutor = createExecutorWithDefaults();
        BulkImportJob myJob = jobForTable()
                .id("my-job")
                .files(Lists.newArrayList("file1.parquet"))
                .build();

        // When
        stateMachineExecutor.runJob(myJob);

        // Then
        assertThatJson(requested.get().getInput())
                .inPath("$.args").isArray()
                .contains("--conf");
    }

    @Test
    void shouldFailValidationWhenInputFilesAreNull() {
        // Given
        instanceProperties.set(BULK_IMPORT_BUCKET, "myBucket");
        BulkImportExecutor stateMachineExecutor = createExecutorWithValidationTime(Instant.parse("2023-06-02T15:41:00Z"));
        BulkImportJob myJob = jobForTable()
                .id("my-job")
                .build();

        // When
        stateMachineExecutor.runJob(myJob);

        // Then
        assertThat(ingestJobStatusStore.getAllJobs(tableName))
                .containsExactly(jobStatus(myJob.toIngestJob(),
                        rejectedRun(myJob.toIngestJob(), Instant.parse("2023-06-02T15:41:00Z"),
                                "The input files must be set to a non-null and non-empty value.")));
    }

    @Test
    void shouldOverwriteDefaultConfigurationIfSpecifiedInJob() {
        // Given
        instanceProperties.set(BULK_IMPORT_BUCKET, "myBucket");
        BulkImportExecutor stateMachineExecutor = createExecutorWithDefaults();
        BulkImportJob myJob = jobForTable()
                .id("my-job")
                .files(Lists.newArrayList("file1.parquet"))
                .sparkConf("spark.driver.memory", "10g")
                .build();

        // When
        stateMachineExecutor.runJob(myJob);

        // Then
        assertThatJson(requested.get().getInput())
                .inPath("$.args").isArray().extracting(Objects::toString)
                .filteredOn(s -> s.startsWith("spark.driver.memory="))
                .containsExactly("spark.driver.memory=10g");
    }

    @Test
    void shouldUseDefaultJobIdIfNoneWasPresentInTheJob() {
        // Given
        instanceProperties.set(BULK_IMPORT_BUCKET, "myBucket");
        BulkImportExecutor stateMachineExecutor = createExecutorWithDefaults();
        BulkImportJob myJob = jobForTable()
                .id("my-job")
                .files(Lists.newArrayList("file1.parquet"))
                .build();

        // When
        stateMachineExecutor.runJob(myJob);

        // Then
        assertThatJson(requested.get().getInput())
                .inPath("$.args").isArray().extracting(Objects::toString)
                .filteredOn(s -> s.startsWith("spark.driver.memory="))
                .containsExactly("spark.driver.memory=7g");
    }

    @Test
<<<<<<< HEAD
    void shouldSetJobIdToUUIDIfNotSetByUser() {
        // Given
        instanceProperties.set(BULK_IMPORT_BUCKET, "myBucket");
        BulkImportExecutor stateMachineExecutor = createExecutorWithDefaults();
        BulkImportJob myJob = jobForTable()
                .files(Lists.newArrayList("file1.parquet"))
                .build();

        // When
        stateMachineExecutor.runJob(myJob);

        // Then
        assertThatJson(requested.get().getInput())
                .inPath("$.job.id").isString().isNotBlank();
    }

    @Test
=======
>>>>>>> 9fd8e263
    void shouldPassConfigBucketAndJobIdsToSparkArgs() {
        // Given
        instanceProperties.set(CONFIG_BUCKET, "myConfigBucket");
        instanceProperties.set(BULK_IMPORT_BUCKET, "myBucket");
        instanceProperties.set(BULK_IMPORT_EKS_STATE_MACHINE_ARN, "myStateMachine");
        BulkImportExecutor stateMachineExecutor = createExecutorWithDefaults();
        BulkImportJob myJob = jobForTable()
                .id("my-job")
                .files(Lists.newArrayList("file1.parquet"))
                .build();

        // When
        stateMachineExecutor.runJob(myJob, "test-run");

        // Then
        assertThatJson(requested.get().getInput())
                .inPath("$.args").isArray().extracting(Objects::toString)
                .endsWith("myConfigBucket", "my-job", "myStateMachine", "test-run");
    }

    @Test
    void shouldUseJobIdAsDriverPodName() {
        // Given
        instanceProperties.set(BULK_IMPORT_BUCKET, "myBucket");
        BulkImportExecutor stateMachineExecutor = createExecutorWithDefaults();
        BulkImportJob myJob = jobForTable()
                .id("my-job")
                .files(Lists.newArrayList("file1.parquet"))
                .build();

        // When
        stateMachineExecutor.runJob(myJob);

        // Then
        assertThatJson(requested.get().getInput())
                .inPath("$.args").isArray().extracting(Objects::toString)
                .filteredOn(s -> s.startsWith("spark.kubernetes.driver.pod.name="))
                .containsExactly("spark.kubernetes.driver.pod.name=job-my-job");
    }

    @Test
    void shouldFailValidationIfMinimumPartitionCountNotReached() {
        // Given
        instanceProperties.set(BULK_IMPORT_BUCKET, "myBucket");
        tableProperties.set(BULK_IMPORT_MIN_LEAF_PARTITION_COUNT, "5");

        BulkImportExecutor stateMachineExecutor = createExecutorWithValidationTime(Instant.parse("2023-06-02T15:41:00Z"));
        BulkImportJob myJob = jobForTable()
                .id("my-job")
                .files(Lists.newArrayList("file1.parquet"))
                .build();

        // When
        stateMachineExecutor.runJob(myJob);

        // Then
        assertThat(ingestJobStatusStore.getAllJobs(tableName))
                .containsExactly(jobStatus(myJob.toIngestJob(),
                        rejectedRun(myJob.toIngestJob(), Instant.parse("2023-06-02T15:41:00Z"),
                                "The minimum partition count was not reached")));
    }

    private BulkImportExecutor createExecutorWithDefaults() {
        return createExecutorWithValidationTime(Instant.now());
    }

    private BulkImportExecutor createExecutorWithValidationTime(Instant validationTime) {
        return new BulkImportExecutor(instanceProperties, new FixedTablePropertiesProvider(tableProperties),
                stateStoreProvider, ingestJobStatusStore, amazonS3,
                createPlatformExecutor(), List.of(validationTime).iterator()::next);
    }

    private StateMachinePlatformExecutor createPlatformExecutor() {
        return new StateMachinePlatformExecutor(stepFunctions, instanceProperties);
    }

    private BulkImportJob.Builder jobForTable() {
        return BulkImportJob.builder()
                .tableName(tableName);
    }
}<|MERGE_RESOLUTION|>--- conflicted
+++ resolved
@@ -197,26 +197,6 @@
     }
 
     @Test
-<<<<<<< HEAD
-    void shouldSetJobIdToUUIDIfNotSetByUser() {
-        // Given
-        instanceProperties.set(BULK_IMPORT_BUCKET, "myBucket");
-        BulkImportExecutor stateMachineExecutor = createExecutorWithDefaults();
-        BulkImportJob myJob = jobForTable()
-                .files(Lists.newArrayList("file1.parquet"))
-                .build();
-
-        // When
-        stateMachineExecutor.runJob(myJob);
-
-        // Then
-        assertThatJson(requested.get().getInput())
-                .inPath("$.job.id").isString().isNotBlank();
-    }
-
-    @Test
-=======
->>>>>>> 9fd8e263
     void shouldPassConfigBucketAndJobIdsToSparkArgs() {
         // Given
         instanceProperties.set(CONFIG_BUCKET, "myConfigBucket");
