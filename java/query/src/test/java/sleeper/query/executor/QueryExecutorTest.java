/*
 * Copyright 2022-2023 Crown Copyright
 *
 * Licensed under the Apache License, Version 2.0 (the "License");
 * you may not use this file except in compliance with the License.
 * You may obtain a copy of the License at
 *
 *     http://www.apache.org/licenses/LICENSE-2.0
 *
 * Unless required by applicable law or agreed to in writing, software
 * distributed under the License is distributed on an "AS IS" BASIS,
 * WITHOUT WARRANTIES OR CONDITIONS OF ANY KIND, either express or implied.
 * See the License for the specific language governing permissions and
 * limitations under the License.
 */
package sleeper.query.executor;

import org.junit.jupiter.api.BeforeEach;
import org.junit.jupiter.api.DisplayName;
import org.junit.jupiter.api.Nested;
import org.junit.jupiter.api.Test;

import sleeper.configuration.jars.ObjectFactory;
import sleeper.configuration.properties.instance.InstanceProperties;
import sleeper.configuration.properties.table.TableProperties;
import sleeper.core.iterator.impl.AdditionIterator;
import sleeper.core.iterator.impl.SecurityFilteringIterator;
import sleeper.core.partition.PartitionTree;
import sleeper.core.partition.PartitionsBuilder;
import sleeper.core.range.Range;
import sleeper.core.range.Region;
import sleeper.core.record.Record;
import sleeper.core.schema.Field;
import sleeper.core.schema.Schema;
import sleeper.core.schema.type.ByteArrayType;
import sleeper.core.schema.type.LongType;
import sleeper.core.schema.type.StringType;
import sleeper.core.statestore.FileInfo;
import sleeper.core.statestore.FileInfoFactory;
import sleeper.core.statestore.StateStore;
import sleeper.core.statestore.StateStoreException;
import sleeper.query.QueryException;
import sleeper.query.model.Query;
import sleeper.query.model.QueryProcessingConfig;
import sleeper.query.recordretrieval.InMemoryLeafPartitionRecordRetriever;
import sleeper.query.recordretrieval.RecordRetrievalException;

import java.io.IOException;
import java.time.Instant;
import java.util.List;
import java.util.Map;
import java.util.NoSuchElementException;
import java.util.Spliterators;
import java.util.UUID;
import java.util.stream.Collectors;
import java.util.stream.StreamSupport;

import static java.util.Spliterator.IMMUTABLE;
import static org.assertj.core.api.Assertions.assertThat;
import static org.assertj.core.api.Assertions.assertThatThrownBy;
import static sleeper.configuration.properties.InstancePropertiesTestHelper.createTestInstanceProperties;
import static sleeper.configuration.properties.table.TablePropertiesTestHelper.createTestTableProperties;
import static sleeper.configuration.properties.table.TableProperty.ITERATOR_CLASS_NAME;
import static sleeper.configuration.properties.table.TableProperty.ITERATOR_CONFIG;
import static sleeper.configuration.properties.table.TableProperty.QUERY_PROCESSOR_CACHE_TIMEOUT;
import static sleeper.configuration.properties.table.TableProperty.TABLE_NAME;
import static sleeper.core.schema.SchemaTestHelper.schemaWithKey;
import static sleeper.core.statestore.inmemory.StateStoreTestHelper.inMemoryStateStoreWithSinglePartition;


public class QueryExecutorTest {
    private final InstanceProperties instanceProperties = createTestInstanceProperties();
    private final InMemoryLeafPartitionRecordRetriever recordStore = new InMemoryLeafPartitionRecordRetriever();
    private final Schema schema = schemaWithKey("key");
    private final TableProperties tableProperties = createTestTableProperties(instanceProperties, schema);
    private final StateStore stateStore = inMemoryStateStoreWithSinglePartition(schema);

<<<<<<< HEAD
    @Test
    public void shouldNotRequireCacheRest() throws Exception {
        // Given
        InMemoryLeafPartitionRecordRetriever leafPartitionRecordRetriever = new InMemoryLeafPartitionRecordRetriever();

        Schema schema = schemaWithKey("key");
        InstanceProperties instanceProperties = createTestInstanceProperties();
        TableProperties tableProperties = new TableProperties(instanceProperties);
        tableProperties.setSchema(schema);
        tableProperties.set(QUERY_PROCESSOR_CACHE_TIMEOUT, "5");
        StateStore stateStore = inMemoryStateStoreWithPartitions(new PartitionsBuilder(schema).rootFirst("root").buildList());
        QueryExecutor queryExecutor = new QueryExecutor(tableProperties, stateStore, leafPartitionRecordRetriever);
        FileInfoFactory fileInfoFactory = FileInfoFactory.fromPartitions(schema, stateStore.getAllPartitions()).build();

        // When 1
        stateStore.initialise(stateStore.getAllPartitions());
        stateStore.addFile(fileInfoFactory.rootFile(1));

        // Then 1
        assertThat(queryExecutor.cacheRefreshRequired()).isTrue();

        // When 2
        queryExecutor.init();

        // Then 2
        assertThat(queryExecutor.cacheRefreshRequired()).isFalse();
    }

    @Test
    public void shouldRequireCacheRest() throws Exception {
        // Given
        InMemoryLeafPartitionRecordRetriever leafPartitionRecordRetriever = new InMemoryLeafPartitionRecordRetriever();

        Schema schema = schemaWithKey("key");
        InstanceProperties instanceProperties = createTestInstanceProperties();
        TableProperties tableProperties = new TableProperties(instanceProperties);
        tableProperties.setSchema(schema);
        tableProperties.set(QUERY_PROCESSOR_CACHE_TIMEOUT, "5");
        StateStore stateStore = inMemoryStateStoreWithPartitions(new PartitionsBuilder(schema).rootFirst("root").buildList());
        QueryExecutor queryExecutor = new QueryExecutor(tableProperties, stateStore, leafPartitionRecordRetriever);
        FileInfoFactory fileInfoFactory = FileInfoFactory.fromPartitions(schema, stateStore.getAllPartitions()).build();

        // When 1
        stateStore.initialise(stateStore.getAllPartitions());
        stateStore.addFile(fileInfoFactory.rootFile(1));

        // Then 1
        assertThat(queryExecutor.cacheRefreshRequired()).isTrue();

        // When 2
        queryExecutor.init();
        queryExecutor.setCacheExpireTime(Instant.now().minus(5, ChronoUnit.MINUTES));

        // Then 2
        assertThat(queryExecutor.cacheRefreshRequired()).isTrue();
=======
    @Nested
    @DisplayName("Query records")
    class QueryRecords {

        @Test
        void shouldReturnSubRangeInSinglePartition() throws Exception {
            // Given
            addRootFile("file.parquet", List.of(new Record(Map.of("key", 123L))));

            // When
            List<Record> records = getRecords(queryRange(100L, 200L));

            // Then
            assertThat(records).containsExactly(new Record(Map.of("key", 123L)));
        }

        @Test
        void shouldReturnRecordInOneOfTwoRanges() throws Exception {
            // Given
            addRootFile("file.parquet", List.of(new Record(Map.of("key", 123L))));

            // When
            List<Record> records = getRecords(queryRegions(range(100L, 200L), range(400L, 500L)));

            // Then
            assertThat(records).containsExactly(new Record(Map.of("key", 123L)));
        }

        @Test
        void shouldNotFindRecordOutsideSubRangeInSinglePartition() throws Exception {
            // Given
            addRootFile("file.parquet", List.of(new Record(Map.of("key", 123L))));

            // When
            List<Record> records = getRecords(queryRange(200L, 300L));

            // Then
            assertThat(records).isEmpty();
        }

        @Test
        void shouldNotFindRecordOutsidePartitionRangeWhenFileContainsAnInactiveRecord() throws Exception {
            // Given
            stateStore.initialise(new PartitionsBuilder(schema)
                    .rootFirst("root")
                    .splitToNewChildren("root", "L", "R", 5L)
                    .buildList());
            addPartitionFile("R", "file.parquet", List.of(
                    new Record(Map.of("key", 2L)),
                    new Record(Map.of("key", 7L))));

            // When
            List<Record> records = getRecords(queryAllRecords());

            // Then
            assertThat(records).containsExactly(
                    new Record(Map.of("key", 7L)));
        }

        @Test
        void shouldFailIfAFileDoesNotExist() {
            addFileMetadata(fileInfoFactory().rootFile("file.parquet", 10L));

            // When / Then
            assertThatThrownBy(() -> getRecords(queryAllRecords()))
                    .isInstanceOf(RuntimeException.class)
                    .cause().isInstanceOf(QueryException.class)
                    .cause().isInstanceOf(RecordRetrievalException.class)
                    .cause().isInstanceOf(NoSuchElementException.class)
                    .hasNoCause();
        }
    }

    @Nested
    @DisplayName("Request value fields")
    class RequestValueFields {

        private final Schema schema = Schema.builder()
                .rowKeyFields(new Field("key", new LongType()))
                .valueFields(
                        new Field("A", new StringType()),
                        new Field("B", new LongType()),
                        new Field("C", new ByteArrayType()))
                .build();

        @BeforeEach
        void setUp() throws Exception {
            tableProperties.setSchema(schema);
            stateStore.initialise(new PartitionsBuilder(schema).singlePartition("root").buildList());
        }

        @Test
        void shouldReturnAllFieldsWhenNotRequestingValueFields() throws Exception {
            // Given
            addRootFile("file.parquet", List.of(
                    new Record(Map.of(
                            "key", 1L,
                            "A", "first",
                            "B", 11L,
                            "C", new byte[]{1, 1}))
            ));

            // When
            List<Record> records = getRecords(queryAllRecords());

            // Then
            assertThat(records).containsExactly(
                    new Record(Map.of(
                            "key", 1L,
                            "A", "first",
                            "B", 11L,
                            "C", new byte[]{1, 1})));
        }

        @Test
        void shouldExcludeFieldsWhenRequestingValueFields() throws Exception {
            // Given
            addRootFile("file.parquet", List.of(
                    new Record(Map.of(
                            "key", 1L,
                            "A", "first",
                            "B", 11L,
                            "C", new byte[]{1, 1}))
            ));

            // When
            List<Record> records = getRecords(queryAllRecordsBuilder()
                    .processingConfig(requestValueFields("A"))
                    .build());

            // Then
            assertThat(records).containsExactly(
                    new Record(Map.of("key", 1L, "A", "first")));
        }
    }

    @Nested
    @DisplayName("Apply iterators")
    class ApplyIterators {

        private final Schema schema = Schema.builder()
                .rowKeyFields(new Field("key", new StringType()))
                .valueFields(new Field("value", new LongType()))
                .build();

        @BeforeEach
        void setUp() throws Exception {
            tableProperties.setSchema(schema);
            stateStore.initialise(new PartitionsBuilder(schema).singlePartition("root").buildList());
            addRootFile("file.parquet", List.of(
                    new Record(Map.of("key", "A", "value", 2L)),
                    new Record(Map.of("key", "A", "value", 2L)),
                    new Record(Map.of("key", "B", "value", 3L)),
                    new Record(Map.of("key", "B", "value", 4L))));
        }

        @Test
        void shouldApplyTableIterator() throws Exception {
            // Given
            tableProperties.set(ITERATOR_CLASS_NAME, AdditionIterator.class.getName());

            // When
            List<Record> records = getRecords(queryAllRecords());

            // Then
            assertThat(records).containsExactly(
                    new Record(Map.of("key", "A", "value", 4L)),
                    new Record(Map.of("key", "B", "value", 7L)));
        }

        @Test
        void shouldApplyQueryIterator() throws Exception {
            // When
            List<Record> records = getRecords(queryAllRecordsBuilder()
                    .processingConfig(applyIterator(AdditionIterator.class))
                    .build());

            // Then
            assertThat(records).containsExactly(
                    new Record(Map.of("key", "A", "value", 4L)),
                    new Record(Map.of("key", "B", "value", 7L)));
        }

        @Test
        void shouldApplyQueryIteratorWithConfig() throws Exception {
            // When
            List<Record> records = getRecords(queryAllRecordsBuilder()
                    .processingConfig(applyIterator(SecurityFilteringIterator.class, "key,B"))
                    .build());

            // Then
            assertThat(records).containsExactly(
                    new Record(Map.of("key", "B", "value", 3L)),
                    new Record(Map.of("key", "B", "value", 4L)));
        }

        @Test
        void shouldApplyTableIteratorThenQueryIterator() throws Exception {
            // Given
            tableProperties.set(ITERATOR_CLASS_NAME, SecurityFilteringIterator.class.getName());
            tableProperties.set(ITERATOR_CONFIG, "key,B");

            // When
            List<Record> records = getRecords(queryAllRecordsBuilder()
                    .processingConfig(applyIterator(AdditionIterator.class))
                    .build());

            // Then
            assertThat(records).containsExactly(
                    new Record(Map.of("key", "B", "value", 7L)));
        }
    }

    @Nested
    @DisplayName("Reinitialise based on a timeout")
    class ReinitialiseOnTimeout {

        @Test
        public void shouldReloadActiveFilesFromStateStoreWhenTimedOut() throws Exception {
            // Given files are added after the executor is first initialised
            tableProperties.set(QUERY_PROCESSOR_CACHE_TIMEOUT, "5");
            QueryExecutor queryExecutor = executorAtTime(Instant.parse("2023-11-27T09:30:00Z"));
            addRootFile("file.parquet", List.of(new Record(Map.of("key", 123L))));

            // When the first initialisation has expired
            queryExecutor.initIfNeeded(Instant.parse("2023-11-27T09:35:00Z"));

            // Then the records that were added are found
            assertThat(getRecords(queryExecutor, queryAllRecords()))
                    .containsExactly(new Record(Map.of("key", 123L)));
        }

        @Test
        public void shouldNotReloadActiveFilesBeforeTimeOut() throws Exception {
            // Given files are added after the executor is first initialised
            tableProperties.set(QUERY_PROCESSOR_CACHE_TIMEOUT, "5");
            QueryExecutor queryExecutor = executorAtTime(Instant.parse("2023-11-27T09:30:00Z"));
            addRootFile("file.parquet", List.of(new Record(Map.of("key", 123L))));

            // When the first initialisation has not yet expired
            queryExecutor.initIfNeeded(Instant.parse("2023-11-27T09:31:00Z"));

            // Then the records that were added are not found
            assertThat(getRecords(queryExecutor, queryAllRecords())).
                    isEmpty();
        }
    }

    private void addRootFile(String filename, List<Record> records) {
        addFile(fileInfoFactory().rootFile(filename, records.size()), records);
    }

    private void addPartitionFile(String partitionId, String filename, List<Record> records) {
        addFile(fileInfoFactory().partitionFile(partitionId, filename, records.size()), records);
    }

    private void addFile(FileInfo fileInfo, List<Record> records) {
        addFileMetadata(fileInfo);
        recordStore.addFile(fileInfo.getFilename(), records);
    }

    private void addFileMetadata(FileInfo fileInfo) {
        try {
            stateStore.addFile(fileInfo);
        } catch (StateStoreException e) {
            throw new RuntimeException(e);
        }
    }

    private QueryExecutor executor() throws Exception {
        return executorAtTime(Instant.now());
    }

    private QueryExecutor executorAtTime(Instant time) throws Exception {
        QueryExecutor executor = uninitialisedExecutorAtTime(time);
        executor.init(time);
        return executor;
    }

    private QueryExecutor uninitialisedExecutorAtTime(Instant time) {
        return new QueryExecutor(ObjectFactory.noUserJars(), stateStore, tableProperties, recordStore, time);
    }

    private List<Record> getRecords(Query query) throws Exception {
        return getRecords(executor(), query);
    }

    private List<Record> getRecords(QueryExecutor executor, Query query) {
        try (var it = executor.execute(query)) {
            return StreamSupport.stream(Spliterators.spliteratorUnknownSize(it, IMMUTABLE), false)
                    .collect(Collectors.toUnmodifiableList());
        } catch (QueryException | IOException e) {
            throw new RuntimeException(e);
        }
    }

    private Query.Builder query() {
        return Query.builder().queryId(UUID.randomUUID().toString())
                .tableName(tableProperties.get(TABLE_NAME));
    }

    private Query queryAllRecords() {
        return queryAllRecordsBuilder().build();
    }

    private Query.Builder queryAllRecordsBuilder() {
        return query()
                .regions(List.of(partitionTree().getRootPartition().getRegion()));
    }

    private Query queryRange(Object min, Object max) {
        return queryRegions(range(min, max));
    }

    private Query queryRegions(Region... regions) {
        return query()
                .regions(List.of(regions))
                .build();
    }

    private Region range(Object min, Object max) {
        Field field = tableProperties.getSchema().getField("key").orElseThrow();
        return new Region(new Range(field, min, max));
    }

    private PartitionTree partitionTree() {
        try {
            return new PartitionTree(tableProperties.getSchema(), stateStore.getAllPartitions());
        } catch (StateStoreException e) {
            throw new RuntimeException(e);
        }
    }

    private FileInfoFactory fileInfoFactory() {
        return FileInfoFactory.from(tableProperties.getSchema(), stateStore);
    }

    private static QueryProcessingConfig requestValueFields(String... fields) {
        return QueryProcessingConfig.builder()
                .requestedValueFields(List.of(fields))
                .build();
    }

    private static QueryProcessingConfig applyIterator(Class<?> iteratorClass) {
        return QueryProcessingConfig.builder()
                .queryTimeIteratorClassName(iteratorClass.getName())
                .build();
    }

    private static QueryProcessingConfig applyIterator(Class<?> iteratorClass, String config) {
        return QueryProcessingConfig.builder()
                .queryTimeIteratorClassName(iteratorClass.getName())
                .queryTimeIteratorConfig(config)
                .build();
>>>>>>> 5adf5ffb
    }
}<|MERGE_RESOLUTION|>--- conflicted
+++ resolved
@@ -75,63 +75,6 @@
     private final TableProperties tableProperties = createTestTableProperties(instanceProperties, schema);
     private final StateStore stateStore = inMemoryStateStoreWithSinglePartition(schema);
 
-<<<<<<< HEAD
-    @Test
-    public void shouldNotRequireCacheRest() throws Exception {
-        // Given
-        InMemoryLeafPartitionRecordRetriever leafPartitionRecordRetriever = new InMemoryLeafPartitionRecordRetriever();
-
-        Schema schema = schemaWithKey("key");
-        InstanceProperties instanceProperties = createTestInstanceProperties();
-        TableProperties tableProperties = new TableProperties(instanceProperties);
-        tableProperties.setSchema(schema);
-        tableProperties.set(QUERY_PROCESSOR_CACHE_TIMEOUT, "5");
-        StateStore stateStore = inMemoryStateStoreWithPartitions(new PartitionsBuilder(schema).rootFirst("root").buildList());
-        QueryExecutor queryExecutor = new QueryExecutor(tableProperties, stateStore, leafPartitionRecordRetriever);
-        FileInfoFactory fileInfoFactory = FileInfoFactory.fromPartitions(schema, stateStore.getAllPartitions()).build();
-
-        // When 1
-        stateStore.initialise(stateStore.getAllPartitions());
-        stateStore.addFile(fileInfoFactory.rootFile(1));
-
-        // Then 1
-        assertThat(queryExecutor.cacheRefreshRequired()).isTrue();
-
-        // When 2
-        queryExecutor.init();
-
-        // Then 2
-        assertThat(queryExecutor.cacheRefreshRequired()).isFalse();
-    }
-
-    @Test
-    public void shouldRequireCacheRest() throws Exception {
-        // Given
-        InMemoryLeafPartitionRecordRetriever leafPartitionRecordRetriever = new InMemoryLeafPartitionRecordRetriever();
-
-        Schema schema = schemaWithKey("key");
-        InstanceProperties instanceProperties = createTestInstanceProperties();
-        TableProperties tableProperties = new TableProperties(instanceProperties);
-        tableProperties.setSchema(schema);
-        tableProperties.set(QUERY_PROCESSOR_CACHE_TIMEOUT, "5");
-        StateStore stateStore = inMemoryStateStoreWithPartitions(new PartitionsBuilder(schema).rootFirst("root").buildList());
-        QueryExecutor queryExecutor = new QueryExecutor(tableProperties, stateStore, leafPartitionRecordRetriever);
-        FileInfoFactory fileInfoFactory = FileInfoFactory.fromPartitions(schema, stateStore.getAllPartitions()).build();
-
-        // When 1
-        stateStore.initialise(stateStore.getAllPartitions());
-        stateStore.addFile(fileInfoFactory.rootFile(1));
-
-        // Then 1
-        assertThat(queryExecutor.cacheRefreshRequired()).isTrue();
-
-        // When 2
-        queryExecutor.init();
-        queryExecutor.setCacheExpireTime(Instant.now().minus(5, ChronoUnit.MINUTES));
-
-        // Then 2
-        assertThat(queryExecutor.cacheRefreshRequired()).isTrue();
-=======
     @Nested
     @DisplayName("Query records")
     class QueryRecords {
@@ -486,6 +429,5 @@
                 .queryTimeIteratorClassName(iteratorClass.getName())
                 .queryTimeIteratorConfig(config)
                 .build();
->>>>>>> 5adf5ffb
     }
 }