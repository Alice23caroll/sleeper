/*
 * Copyright 2022-2024 Crown Copyright
 *
 * Licensed under the Apache License, Version 2.0 (the "License");
 * you may not use this file except in compliance with the License.
 * You may obtain a copy of the License at
 *
 *     http://www.apache.org/licenses/LICENSE-2.0
 *
 * Unless required by applicable law or agreed to in writing, software
 * distributed under the License is distributed on an "AS IS" BASIS,
 * WITHOUT WARRANTIES OR CONDITIONS OF ANY KIND, either express or implied.
 * See the License for the specific language governing permissions and
 * limitations under the License.
 */
package sleeper.compaction.job;

import sleeper.compaction.job.status.CompactionJobStatus;
import sleeper.core.record.process.RecordsProcessedSummary;
<<<<<<< HEAD
import sleeper.core.table.TableStatus;
=======
>>>>>>> 1a57f727

import java.time.Instant;
import java.util.List;
import java.util.Optional;
import java.util.stream.Collectors;
import java.util.stream.Stream;

public interface CompactionJobStatusStore {

    CompactionJobStatusStore NONE = new CompactionJobStatusStore() {
    };

    default void jobCreated(CompactionJob job) {
    }

    default void jobStarted(CompactionJob job, Instant startTime, String taskId) {
    }

    default void jobFinished(CompactionJob compactionJob, RecordsProcessedSummary summary, String taskId) {
    }

    default Optional<CompactionJobStatus> getJob(String jobId) {
        throw new UnsupportedOperationException("Instance has no compaction job status store");
    }

<<<<<<< HEAD
    default Stream<CompactionJobStatus> streamAllJobs(TableStatus tableId) {
        throw new UnsupportedOperationException("Instance has no compaction job status store");
    }

    default List<CompactionJobStatus> getAllJobs(TableStatus tableId) {
        return streamAllJobs(tableId).collect(Collectors.toList());
    }

    default List<CompactionJobStatus> getUnfinishedJobs(TableStatus tableId) {
=======
    default Stream<CompactionJobStatus> streamAllJobs(String tableId) {
        throw new UnsupportedOperationException("Instance has no compaction job status store");
    }

    default List<CompactionJobStatus> getAllJobs(String tableId) {
        return streamAllJobs(tableId).collect(Collectors.toList());
    }

    default List<CompactionJobStatus> getUnfinishedJobs(String tableId) {
>>>>>>> 1a57f727
        return streamAllJobs(tableId)
                .filter(job -> !job.isFinished())
                .collect(Collectors.toList());
    }

<<<<<<< HEAD
    default List<CompactionJobStatus> getJobsByTaskId(TableStatus tableId, String taskId) {
=======
    default List<CompactionJobStatus> getJobsByTaskId(String tableId, String taskId) {
>>>>>>> 1a57f727
        return streamAllJobs(tableId)
                .filter(job -> job.isTaskIdAssigned(taskId))
                .collect(Collectors.toList());
    }

<<<<<<< HEAD
    default List<CompactionJobStatus> getJobsInTimePeriod(TableStatus tableId, Instant startTime, Instant endTime) {
=======
    default List<CompactionJobStatus> getJobsInTimePeriod(String tableId, Instant startTime, Instant endTime) {
>>>>>>> 1a57f727
        return streamAllJobs(tableId)
                .filter(job -> job.isInPeriod(startTime, endTime))
                .collect(Collectors.toList());
    }
}<|MERGE_RESOLUTION|>--- conflicted
+++ resolved
@@ -17,10 +17,6 @@
 
 import sleeper.compaction.job.status.CompactionJobStatus;
 import sleeper.core.record.process.RecordsProcessedSummary;
-<<<<<<< HEAD
-import sleeper.core.table.TableStatus;
-=======
->>>>>>> 1a57f727
 
 import java.time.Instant;
 import java.util.List;
@@ -46,17 +42,6 @@
         throw new UnsupportedOperationException("Instance has no compaction job status store");
     }
 
-<<<<<<< HEAD
-    default Stream<CompactionJobStatus> streamAllJobs(TableStatus tableId) {
-        throw new UnsupportedOperationException("Instance has no compaction job status store");
-    }
-
-    default List<CompactionJobStatus> getAllJobs(TableStatus tableId) {
-        return streamAllJobs(tableId).collect(Collectors.toList());
-    }
-
-    default List<CompactionJobStatus> getUnfinishedJobs(TableStatus tableId) {
-=======
     default Stream<CompactionJobStatus> streamAllJobs(String tableId) {
         throw new UnsupportedOperationException("Instance has no compaction job status store");
     }
@@ -66,27 +51,18 @@
     }
 
     default List<CompactionJobStatus> getUnfinishedJobs(String tableId) {
->>>>>>> 1a57f727
         return streamAllJobs(tableId)
                 .filter(job -> !job.isFinished())
                 .collect(Collectors.toList());
     }
 
-<<<<<<< HEAD
-    default List<CompactionJobStatus> getJobsByTaskId(TableStatus tableId, String taskId) {
-=======
     default List<CompactionJobStatus> getJobsByTaskId(String tableId, String taskId) {
->>>>>>> 1a57f727
         return streamAllJobs(tableId)
                 .filter(job -> job.isTaskIdAssigned(taskId))
                 .collect(Collectors.toList());
     }
 
-<<<<<<< HEAD
-    default List<CompactionJobStatus> getJobsInTimePeriod(TableStatus tableId, Instant startTime, Instant endTime) {
-=======
     default List<CompactionJobStatus> getJobsInTimePeriod(String tableId, Instant startTime, Instant endTime) {
->>>>>>> 1a57f727
         return streamAllJobs(tableId)
                 .filter(job -> job.isInPeriod(startTime, endTime))
                 .collect(Collectors.toList());
