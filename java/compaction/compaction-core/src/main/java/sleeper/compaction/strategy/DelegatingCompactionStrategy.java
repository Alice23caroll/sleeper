/*
 * Copyright 2022-2024 Crown Copyright
 *
 * Licensed under the Apache License, Version 2.0 (the "License");
 * you may not use this file except in compliance with the License.
 * You may obtain a copy of the License at
 *
 *     http://www.apache.org/licenses/LICENSE-2.0
 *
 * Unless required by applicable law or agreed to in writing, software
 * distributed under the License is distributed on an "AS IS" BASIS,
 * WITHOUT WARRANTIES OR CONDITIONS OF ANY KIND, either express or implied.
 * See the License for the specific language governing permissions and
 * limitations under the License.
 */
package sleeper.compaction.strategy;

import org.slf4j.Logger;
import org.slf4j.LoggerFactory;

import sleeper.compaction.job.CompactionJob;
import sleeper.compaction.job.CompactionJobFactory;
import sleeper.configuration.properties.instance.InstanceProperties;
import sleeper.configuration.properties.table.TableProperties;
import sleeper.core.partition.Partition;
import sleeper.core.statestore.FileReference;
import sleeper.core.table.TableStatus;

import java.util.ArrayList;
import java.util.Collections;
import java.util.HashMap;
import java.util.List;
import java.util.Map;
import java.util.Set;
import java.util.stream.Collectors;

/**
 * A {@link CompactionStrategy} that delegates to {@link LeafPartitionCompactionStrategy} and {@link ShouldCreateJobsStrategy}.
 */
public class DelegatingCompactionStrategy implements CompactionStrategy {
    private static final Logger LOGGER = LoggerFactory.getLogger(DelegatingCompactionStrategy.class);

    private final LeafPartitionCompactionStrategy leafStrategy;
    private final ShouldCreateJobsStrategy shouldCreateJobsStrategy;
<<<<<<< HEAD
    private TableStatus tableId;
=======
    private TableStatus table;
>>>>>>> 1a57f727

    public DelegatingCompactionStrategy(LeafPartitionCompactionStrategy leafStrategy) {
        this.leafStrategy = leafStrategy;
        this.shouldCreateJobsStrategy = ShouldCreateJobsStrategy.yes();
    }

    public DelegatingCompactionStrategy(
            LeafPartitionCompactionStrategy leafStrategy, ShouldCreateJobsStrategy shouldCreateJobsStrategy) {
        this.leafStrategy = leafStrategy;
        this.shouldCreateJobsStrategy = shouldCreateJobsStrategy;
    }

    @Override
    public void init(InstanceProperties instanceProperties, TableProperties tableProperties) {
        CompactionJobFactory factory = new CompactionJobFactory(instanceProperties, tableProperties);
        leafStrategy.init(instanceProperties, tableProperties, factory);
        shouldCreateJobsStrategy.init(instanceProperties, tableProperties);
        table = tableProperties.getStatus();
    }

    @Override
    public List<CompactionJob> createCompactionJobs(List<FileReference> activeFilesWithJobId, List<FileReference> activeFilesWithNoJobId, List<Partition> allPartitions) {
        // Get list of partition ids from the above files
        Set<String> partitionIds = activeFilesWithNoJobId.stream()
                .map(FileReference::getPartitionId)
                .collect(Collectors.toSet());

        // Get map from partition id to partition
        Map<String, Partition> partitionIdToPartition = new HashMap<>();
        for (Partition partition : allPartitions) {
            partitionIdToPartition.put(partition.getId(), partition);
        }

        // Loop through partitions for the active files with no job id
        List<CompactionJob> compactionJobs = new ArrayList<>();
        for (String partitionId : partitionIds) {
            Partition partition = partitionIdToPartition.get(partitionId);
            if (null == partition) {
                throw new RuntimeException("Cannot find partition for partition id "
                        + partitionId + " in table " + table);
            }

            if (partition.isLeafPartition()) {
                compactionJobs.addAll(createJobsForLeafPartition(partition, activeFilesWithJobId, activeFilesWithNoJobId));
            }
        }

        return compactionJobs;
    }

    private List<CompactionJob> createJobsForLeafPartition(
            Partition partition, List<FileReference> activeFilesWithJobId, List<FileReference> activeFilesWithNoJobId) {

        long maxNumberOfJobsToCreate = shouldCreateJobsStrategy.maxCompactionJobsToCreate(
                partition, activeFilesWithJobId, activeFilesWithNoJobId);
        if (maxNumberOfJobsToCreate < 1) {
            return Collections.emptyList();
        }
        LOGGER.info("Max jobs to create = {}", maxNumberOfJobsToCreate);
        List<CompactionJob> jobs = leafStrategy.createJobsForLeafPartition(partition, activeFilesWithNoJobId);
        LOGGER.info("Defined {} compaction job{} for partition {}, table {}", jobs.size(), 1 == jobs.size() ? "" : "s", partition.getId(), table);
        while (jobs.size() > maxNumberOfJobsToCreate) {
            jobs.remove(jobs.size() - 1);
        }
        LOGGER.info("Created {} compaction job{} for partition {}, table {}", jobs.size(), 1 == jobs.size() ? "" : "s", partition.getId(), table);
        return jobs;
    }
}<|MERGE_RESOLUTION|>--- conflicted
+++ resolved
@@ -42,11 +42,7 @@
 
     private final LeafPartitionCompactionStrategy leafStrategy;
     private final ShouldCreateJobsStrategy shouldCreateJobsStrategy;
-<<<<<<< HEAD
-    private TableStatus tableId;
-=======
     private TableStatus table;
->>>>>>> 1a57f727
 
     public DelegatingCompactionStrategy(LeafPartitionCompactionStrategy leafStrategy) {
         this.leafStrategy = leafStrategy;
