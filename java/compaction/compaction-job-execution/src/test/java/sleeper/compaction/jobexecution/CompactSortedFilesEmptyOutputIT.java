/*
 * Copyright 2022-2023 Crown Copyright
 *
 * Licensed under the Apache License, Version 2.0 (the "License");
 * you may not use this file except in compliance with the License.
 * You may obtain a copy of the License at
 *
 *     http://www.apache.org/licenses/LICENSE-2.0
 *
 * Unless required by applicable law or agreed to in writing, software
 * distributed under the License is distributed on an "AS IS" BASIS,
 * WITHOUT WARRANTIES OR CONDITIONS OF ANY KIND, either express or implied.
 * See the License for the specific language governing permissions and
 * limitations under the License.
 */
package sleeper.compaction.jobexecution;

import org.junit.jupiter.api.Test;

import sleeper.compaction.job.CompactionJob;
import sleeper.compaction.jobexecution.testutils.CompactSortedFilesTestBase;
import sleeper.compaction.jobexecution.testutils.CompactSortedFilesTestDataHelper;
import sleeper.core.partition.PartitionsBuilder;
import sleeper.core.record.Record;
import sleeper.core.record.process.RecordsProcessedSummary;
import sleeper.core.schema.Schema;
import sleeper.core.schema.type.LongType;
import sleeper.core.statestore.FileInfo;
import sleeper.core.statestore.StateStore;

import java.util.Collections;
import java.util.List;

import static org.assertj.core.api.Assertions.assertThat;
import static org.assertj.core.api.Assertions.tuple;
import static sleeper.compaction.jobexecution.testutils.CompactSortedFilesTestData.combineSortedBySingleKey;
import static sleeper.compaction.jobexecution.testutils.CompactSortedFilesTestData.keyAndTwoValuesSortedEvenLongs;
import static sleeper.compaction.jobexecution.testutils.CompactSortedFilesTestData.keyAndTwoValuesSortedOddLongs;
import static sleeper.compaction.jobexecution.testutils.CompactSortedFilesTestData.readDataFile;
import static sleeper.compaction.jobexecution.testutils.CompactSortedFilesTestUtils.assertReadyForGC;
import static sleeper.compaction.jobexecution.testutils.CompactSortedFilesTestUtils.createCompactSortedFiles;
import static sleeper.compaction.jobexecution.testutils.CompactSortedFilesTestUtils.createSchemaWithTypesForKeyAndTwoValues;
import static sleeper.core.statestore.inmemory.StateStoreTestHelper.inMemoryStateStoreWithFixedPartitions;
import static sleeper.core.statestore.inmemory.StateStoreTestHelper.inMemoryStateStoreWithFixedSinglePartition;

class CompactSortedFilesEmptyOutputIT extends CompactSortedFilesTestBase {

    @Test
    void shouldMergeFilesCorrectlyWhenSomeAreEmpty() throws Exception {
        // Given
        Schema schema = createSchemaWithTypesForKeyAndTwoValues(new LongType(), new LongType(), new LongType());
        StateStore stateStore = inMemoryStateStoreWithFixedSinglePartition(schema);
        CompactSortedFilesTestDataHelper dataHelper = new CompactSortedFilesTestDataHelper(schema, stateStore);

        List<Record> data = keyAndTwoValuesSortedEvenLongs();
        dataHelper.writeRootFile(folderName + "/file1.parquet", data);
        dataHelper.writeRootFile(folderName + "/file2.parquet", Collections.emptyList());

        CompactionJob compactionJob = compactionFactory().createCompactionJob(
                dataHelper.allFileInfos(), dataHelper.singlePartition().getId());
        dataHelper.addFilesToStateStoreForJob(compactionJob);

        // When
        CompactSortedFiles compactSortedFiles = createCompactSortedFiles(schema, compactionJob, stateStore, DEFAULT_TASK_ID);
        RecordsProcessedSummary summary = compactSortedFiles.compact();

        // Then
        //  - Read output file and check that it contains the right results
        assertThat(summary.getRecordsRead()).isEqualTo(data.size());
        assertThat(summary.getRecordsWritten()).isEqualTo(data.size());
        assertThat(readDataFile(schema, compactionJob.getOutputFile())).isEqualTo(data);

        // - Check DynamoDBStateStore has correct ready for GC files
        assertReadyForGC(stateStore, dataHelper.allFileInfos());

        // - Check DynamoDBStateStore has correct active files
        assertThat(stateStore.getActiveFiles())
<<<<<<< HEAD
                .extracting(FileInfo::getPartitionId, FileInfo::getFilename, FileInfo::getNumberOfRecords)
                .containsExactlyInAnyOrder(
                        tuple("root", compactionJob.getOutputFile(), 100L));
=======
                .usingRecursiveFieldByFieldElementComparatorIgnoringFields("lastStateStoreUpdateTime")
                .containsExactly(dataHelper.expectedRootFile(compactionJob.getOutputFile(), 100L));
>>>>>>> 964bf066
    }

    @Test
    void shouldMergeFilesCorrectlyWhenAllAreEmpty() throws Exception {
        // Given
        Schema schema = createSchemaWithTypesForKeyAndTwoValues(new LongType(), new LongType(), new LongType());
        StateStore stateStore = inMemoryStateStoreWithFixedSinglePartition(schema);
        CompactSortedFilesTestDataHelper dataHelper = new CompactSortedFilesTestDataHelper(schema, stateStore);

        dataHelper.writeRootFile(folderName + "/file1.parquet", Collections.emptyList());
        dataHelper.writeRootFile(folderName + "/file2.parquet", Collections.emptyList());

        CompactionJob compactionJob = compactionFactory().createCompactionJob(
                dataHelper.allFileInfos(), dataHelper.singlePartition().getId());
        dataHelper.addFilesToStateStoreForJob(compactionJob);

        // When
        CompactSortedFiles compactSortedFiles = createCompactSortedFiles(schema, compactionJob, stateStore, DEFAULT_TASK_ID);
        RecordsProcessedSummary summary = compactSortedFiles.compact();

        // Then
        //  - Read output file and check that it contains the right results
        assertThat(summary.getRecordsRead()).isZero();
        assertThat(summary.getRecordsWritten()).isZero();
        assertThat(readDataFile(schema, compactionJob.getOutputFile())).isEmpty();

        // - Check DynamoDBStateStore has correct ready for GC files
        assertReadyForGC(stateStore, dataHelper.allFileInfos());

        // - Check DynamoDBStateStore has correct active files
        assertThat(stateStore.getActiveFiles())
<<<<<<< HEAD
                .extracting(FileInfo::getPartitionId, FileInfo::getFilename, FileInfo::getNumberOfRecords)
                .containsExactlyInAnyOrder(
                        tuple("root", compactionJob.getOutputFile(), 0L));
=======
                .usingRecursiveFieldByFieldElementComparatorIgnoringFields("lastStateStoreUpdateTime")
                .containsExactly(dataHelper.expectedRootFile(compactionJob.getOutputFile(), 0L));
>>>>>>> 964bf066
    }

    @Test
    void shouldMergeAndSplitFilesCorrectlyWhenOneFileIsEmpty() throws Exception {
        // Given
        Schema schema = createSchemaWithTypesForKeyAndTwoValues(new LongType(), new LongType(), new LongType());
        StateStore stateStore = inMemoryStateStoreWithFixedPartitions(new PartitionsBuilder(schema)
                .rootFirst("A")
                .splitToNewChildren("A", "B", "C", 200L)
                .buildList());
        CompactSortedFilesTestDataHelper dataHelper = new CompactSortedFilesTestDataHelper(schema, stateStore);

        List<Record> data1 = keyAndTwoValuesSortedEvenLongs();
        List<Record> data2 = keyAndTwoValuesSortedOddLongs();
        dataHelper.writeRootFile(folderName + "/file1.parquet", data1);
        dataHelper.writeRootFile(folderName + "/file2.parquet", data2);

        CompactionJob compactionJob = compactionFactory().createSplittingCompactionJob(
                dataHelper.allFileInfos(), "A", "B", "C", 200L, 0);
        dataHelper.addFilesToStateStoreForJob(compactionJob);

        // When
        CompactSortedFiles compactSortedFiles = createCompactSortedFiles(schema, compactionJob, stateStore, DEFAULT_TASK_ID);
        RecordsProcessedSummary summary = compactSortedFiles.compact();

        // Then
        //  - Read output files and check that they contain the right results
        List<Record> expectedResults = combineSortedBySingleKey(data1, data2);
        assertThat(summary.getRecordsRead()).isEqualTo(200L);
        assertThat(summary.getRecordsWritten()).isEqualTo(200L);
        assertThat(readDataFile(schema, compactionJob.getOutputFiles().getLeft())).isEqualTo(expectedResults);
        assertThat(readDataFile(schema, compactionJob.getOutputFiles().getRight())).isEmpty();

        // - Check DynamoDBStateStore has correct ready for GC files
        assertReadyForGC(stateStore, dataHelper.allFileInfos());

        // - Check DynamoDBStateStore has correct active files
        assertThat(stateStore.getActiveFiles())
                .extracting(FileInfo::getPartitionId, FileInfo::getFilename, FileInfo::getNumberOfRecords)
                .containsExactlyInAnyOrder(
<<<<<<< HEAD
                        tuple("A", compactionJob.getOutputFiles().getLeft(), 200L),
                        tuple("B", compactionJob.getOutputFiles().getRight(), 0L));
=======
                        dataHelper.expectedPartitionFile("B", compactionJob.getOutputFiles().getLeft(), 200L),
                        dataHelper.expectedPartitionFile("C", compactionJob.getOutputFiles().getRight(), 0L));
>>>>>>> 964bf066
    }
}<|MERGE_RESOLUTION|>--- conflicted
+++ resolved
@@ -25,14 +25,12 @@
 import sleeper.core.record.process.RecordsProcessedSummary;
 import sleeper.core.schema.Schema;
 import sleeper.core.schema.type.LongType;
-import sleeper.core.statestore.FileInfo;
 import sleeper.core.statestore.StateStore;
 
 import java.util.Collections;
 import java.util.List;
 
 import static org.assertj.core.api.Assertions.assertThat;
-import static org.assertj.core.api.Assertions.tuple;
 import static sleeper.compaction.jobexecution.testutils.CompactSortedFilesTestData.combineSortedBySingleKey;
 import static sleeper.compaction.jobexecution.testutils.CompactSortedFilesTestData.keyAndTwoValuesSortedEvenLongs;
 import static sleeper.compaction.jobexecution.testutils.CompactSortedFilesTestData.keyAndTwoValuesSortedOddLongs;
@@ -75,14 +73,8 @@
 
         // - Check DynamoDBStateStore has correct active files
         assertThat(stateStore.getActiveFiles())
-<<<<<<< HEAD
-                .extracting(FileInfo::getPartitionId, FileInfo::getFilename, FileInfo::getNumberOfRecords)
-                .containsExactlyInAnyOrder(
-                        tuple("root", compactionJob.getOutputFile(), 100L));
-=======
                 .usingRecursiveFieldByFieldElementComparatorIgnoringFields("lastStateStoreUpdateTime")
                 .containsExactly(dataHelper.expectedRootFile(compactionJob.getOutputFile(), 100L));
->>>>>>> 964bf066
     }
 
     @Test
@@ -114,14 +106,8 @@
 
         // - Check DynamoDBStateStore has correct active files
         assertThat(stateStore.getActiveFiles())
-<<<<<<< HEAD
-                .extracting(FileInfo::getPartitionId, FileInfo::getFilename, FileInfo::getNumberOfRecords)
-                .containsExactlyInAnyOrder(
-                        tuple("root", compactionJob.getOutputFile(), 0L));
-=======
                 .usingRecursiveFieldByFieldElementComparatorIgnoringFields("lastStateStoreUpdateTime")
                 .containsExactly(dataHelper.expectedRootFile(compactionJob.getOutputFile(), 0L));
->>>>>>> 964bf066
     }
 
     @Test
@@ -160,14 +146,9 @@
 
         // - Check DynamoDBStateStore has correct active files
         assertThat(stateStore.getActiveFiles())
-                .extracting(FileInfo::getPartitionId, FileInfo::getFilename, FileInfo::getNumberOfRecords)
+                .usingRecursiveFieldByFieldElementComparatorIgnoringFields("lastStateStoreUpdateTime")
                 .containsExactlyInAnyOrder(
-<<<<<<< HEAD
-                        tuple("A", compactionJob.getOutputFiles().getLeft(), 200L),
-                        tuple("B", compactionJob.getOutputFiles().getRight(), 0L));
-=======
                         dataHelper.expectedPartitionFile("B", compactionJob.getOutputFiles().getLeft(), 200L),
                         dataHelper.expectedPartitionFile("C", compactionJob.getOutputFiles().getRight(), 0L));
->>>>>>> 964bf066
     }
 }