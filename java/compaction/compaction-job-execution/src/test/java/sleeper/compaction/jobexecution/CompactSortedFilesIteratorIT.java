--- conflicted
+++ resolved
@@ -26,13 +26,11 @@
 import sleeper.core.record.Record;
 import sleeper.core.record.process.RecordsProcessedSummary;
 import sleeper.core.schema.Schema;
-import sleeper.core.statestore.FileInfo;
 import sleeper.core.statestore.StateStore;
 
 import java.util.List;
 
 import static org.assertj.core.api.Assertions.assertThat;
-import static org.assertj.core.api.Assertions.tuple;
 import static sleeper.compaction.jobexecution.testutils.CompactSortedFilesTestData.readDataFile;
 import static sleeper.compaction.jobexecution.testutils.CompactSortedFilesTestData.specifiedFromEvens;
 import static sleeper.compaction.jobexecution.testutils.CompactSortedFilesTestData.specifiedFromOdds;
@@ -87,14 +85,8 @@
 
         // - Check DynamoDBStateStore has correct active files
         assertThat(stateStore.getActiveFiles())
-<<<<<<< HEAD
-                .extracting(FileInfo::getPartitionId, FileInfo::getFilename, FileInfo::getNumberOfRecords)
-                .containsExactlyInAnyOrder(
-                        tuple("root", compactionJob.getOutputFile(), 100L));
-=======
                 .usingRecursiveFieldByFieldElementComparatorIgnoringFields("lastStateStoreUpdateTime")
                 .containsExactly(dataHelper.expectedRootFile(compactionJob.getOutputFile(), 100L));
->>>>>>> 964bf066
     }
 
     @Test
@@ -143,14 +135,9 @@
 
         // - Check DynamoDBStateStore has correct active files
         assertThat(stateStore.getActiveFiles())
-                .extracting(FileInfo::getPartitionId, FileInfo::getFilename, FileInfo::getNumberOfRecords)
+                .usingRecursiveFieldByFieldElementComparatorIgnoringFields("lastStateStoreUpdateTime")
                 .containsExactlyInAnyOrder(
-<<<<<<< HEAD
-                        tuple("A", compactionJob.getOutputFiles().getLeft(), 50L),
-                        tuple("B", compactionJob.getOutputFiles().getRight(), 50L));
-=======
                         dataHelper.expectedPartitionFile("B", compactionJob.getOutputFiles().getLeft(), 50L),
                         dataHelper.expectedPartitionFile("C", compactionJob.getOutputFiles().getRight(), 50L));
->>>>>>> 964bf066
     }
 }