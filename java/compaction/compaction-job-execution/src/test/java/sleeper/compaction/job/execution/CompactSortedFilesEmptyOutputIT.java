/*
 * Copyright 2022-2024 Crown Copyright
 *
 * Licensed under the Apache License, Version 2.0 (the "License");
 * you may not use this file except in compliance with the License.
 * You may obtain a copy of the License at
 *
 *     http://www.apache.org/licenses/LICENSE-2.0
 *
 * Unless required by applicable law or agreed to in writing, software
 * distributed under the License is distributed on an "AS IS" BASIS,
 * WITHOUT WARRANTIES OR CONDITIONS OF ANY KIND, either express or implied.
 * See the License for the specific language governing permissions and
 * limitations under the License.
 */
package sleeper.compaction.job.execution;

import org.junit.jupiter.api.Test;

import sleeper.compaction.job.CompactionJob;
import sleeper.compaction.job.execution.testutils.CompactSortedFilesTestBase;
import sleeper.core.partition.PartitionsBuilder;
import sleeper.core.record.Record;
import sleeper.core.record.process.RecordsProcessed;
import sleeper.core.schema.Schema;
import sleeper.core.schema.type.LongType;
import sleeper.core.statestore.FileReference;
import sleeper.core.statestore.FileReferenceFactory;

import java.time.Instant;
import java.util.List;

import static org.assertj.core.api.Assertions.assertThat;
import static sleeper.compaction.job.execution.testutils.CompactSortedFilesTestData.keyAndTwoValuesSortedEvenLongs;
import static sleeper.compaction.job.execution.testutils.CompactSortedFilesTestData.readDataFile;
import static sleeper.compaction.job.execution.testutils.CompactSortedFilesTestData.writeRootFile;
import static sleeper.compaction.job.execution.testutils.CompactSortedFilesTestUtils.assignJobIdToInputFiles;
import static sleeper.compaction.job.execution.testutils.CompactSortedFilesTestUtils.createSchemaWithTypesForKeyAndTwoValues;

class CompactSortedFilesEmptyOutputIT extends CompactSortedFilesTestBase {

    @Test
    void shouldMergeFilesCorrectlyWhenSomeAreEmpty() throws Exception {
        // Given
        Schema schema = createSchemaWithTypesForKeyAndTwoValues(new LongType(), new LongType(), new LongType());
        tableProperties.setSchema(schema);
        stateStore.initialise(new PartitionsBuilder(schema).singlePartition("root").buildList());

        List<Record> data = keyAndTwoValuesSortedEvenLongs();
        FileReference file1 = ingestRecordsGetFile(data);
        FileReference file2 = writeRootFile(schema, stateStore, dataFolderName + "/file2.parquet", List.of());

        CompactionJob compactionJob = compactionFactory().createCompactionJob(List.of(file1, file2), "root");
        assignJobIdToInputFiles(stateStore, compactionJob);

        // When
<<<<<<< HEAD
        CompactSortedFiles compactSortedFiles = createCompactSortedFiles(schema);
        RecordsProcessed summary = compactSortedFiles.run(compactionJob);
=======
        CompactSortedFiles compactSortedFiles = createCompactSortedFiles(schema, compactionJob);
        RecordsProcessedSummary summary = compactSortedFiles.compact(compactionJob);
>>>>>>> c10952a5

        // Then
        //  - Read output file and check that it contains the right results
        assertThat(summary.getRecordsRead()).isEqualTo(data.size());
        assertThat(summary.getRecordsWritten()).isEqualTo(data.size());
        assertThat(readDataFile(schema, compactionJob.getOutputFile())).isEqualTo(data);

        // - Check state store has correct ready for GC files
        assertThat(stateStore.getReadyForGCFilenamesBefore(Instant.ofEpochMilli(Long.MAX_VALUE)))
                .containsExactlyInAnyOrder(file1.getFilename(), file2.getFilename());

        // - Check state store has correct file references
        assertThat(stateStore.getFileReferences())
                .usingRecursiveFieldByFieldElementComparatorIgnoringFields("lastStateStoreUpdateTime")
                .containsExactly(FileReferenceFactory.from(stateStore)
                        .rootFile(compactionJob.getOutputFile(), 100L));
    }

    @Test
    void shouldMergeFilesCorrectlyWhenAllAreEmpty() throws Exception {
        // Given
        Schema schema = createSchemaWithTypesForKeyAndTwoValues(new LongType(), new LongType(), new LongType());
        tableProperties.setSchema(schema);
        stateStore.initialise(new PartitionsBuilder(schema).singlePartition("root").buildList());

        FileReference file1 = writeRootFile(schema, stateStore, dataFolderName + "/file1.parquet", List.of());
        FileReference file2 = writeRootFile(schema, stateStore, dataFolderName + "/file2.parquet", List.of());

        CompactionJob compactionJob = compactionFactory().createCompactionJob(List.of(file1, file2), "root");
        assignJobIdToInputFiles(stateStore, compactionJob);

        // When
<<<<<<< HEAD
        CompactSortedFiles compactSortedFiles = createCompactSortedFiles(schema);
        RecordsProcessed summary = compactSortedFiles.run(compactionJob);
=======
        CompactSortedFiles compactSortedFiles = createCompactSortedFiles(schema, compactionJob);
        RecordsProcessedSummary summary = compactSortedFiles.compact(compactionJob);
>>>>>>> c10952a5

        // Then
        //  - Read output file and check that it contains the right results
        assertThat(summary.getRecordsRead()).isZero();
        assertThat(summary.getRecordsWritten()).isZero();
        assertThat(readDataFile(schema, compactionJob.getOutputFile())).isEmpty();

        // - Check state store has correct ready for GC files
        assertThat(stateStore.getReadyForGCFilenamesBefore(Instant.ofEpochMilli(Long.MAX_VALUE)))
                .containsExactly(file1.getFilename(), file2.getFilename());

        // - Check state store has correct active files
        assertThat(stateStore.getFileReferences())
                .usingRecursiveFieldByFieldElementComparatorIgnoringFields("lastStateStoreUpdateTime")
                .containsExactly(FileReferenceFactory.from(stateStore)
                        .rootFile(compactionJob.getOutputFile(), 0L));
    }
}<|MERGE_RESOLUTION|>--- conflicted
+++ resolved
@@ -54,13 +54,8 @@
         assignJobIdToInputFiles(stateStore, compactionJob);
 
         // When
-<<<<<<< HEAD
         CompactSortedFiles compactSortedFiles = createCompactSortedFiles(schema);
-        RecordsProcessed summary = compactSortedFiles.run(compactionJob);
-=======
-        CompactSortedFiles compactSortedFiles = createCompactSortedFiles(schema, compactionJob);
-        RecordsProcessedSummary summary = compactSortedFiles.compact(compactionJob);
->>>>>>> c10952a5
+        RecordsProcessed summary = compactSortedFiles.compact(compactionJob);
 
         // Then
         //  - Read output file and check that it contains the right results
@@ -93,13 +88,8 @@
         assignJobIdToInputFiles(stateStore, compactionJob);
 
         // When
-<<<<<<< HEAD
         CompactSortedFiles compactSortedFiles = createCompactSortedFiles(schema);
-        RecordsProcessed summary = compactSortedFiles.run(compactionJob);
-=======
-        CompactSortedFiles compactSortedFiles = createCompactSortedFiles(schema, compactionJob);
-        RecordsProcessedSummary summary = compactSortedFiles.compact(compactionJob);
->>>>>>> c10952a5
+        RecordsProcessed summary = compactSortedFiles.compact(compactionJob);
 
         // Then
         //  - Read output file and check that it contains the right results
