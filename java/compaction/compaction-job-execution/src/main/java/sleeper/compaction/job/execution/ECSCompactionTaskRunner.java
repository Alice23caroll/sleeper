--- conflicted
+++ resolved
@@ -79,26 +79,14 @@
             // Log some basic data if running on EC2 inside ECS
             logEC2Metadata(instanceProperties, ecsClient);
 
-<<<<<<< HEAD
             TablePropertiesProvider tablePropertiesProvider = new TablePropertiesProvider(instanceProperties, s3Client, dynamoDBClient);
             PropertiesReloader propertiesReloader = PropertiesReloader.ifConfigured(s3Client, instanceProperties, tablePropertiesProvider);
-            StateStoreProvider stateStoreProvider = new StateStoreProvider(dynamoDBClient, instanceProperties,
+            StateStoreProvider stateStoreProvider = new StateStoreProvider(instanceProperties, s3Client, dynamoDBClient,
                     HadoopConfigurationProvider.getConfigurationForECS(instanceProperties));
             CompactionJobStatusStore jobStatusStore = CompactionJobStatusStoreFactory.getStatusStore(dynamoDBClient,
                     instanceProperties);
             CompactionTaskStatusStore taskStatusStore = CompactionTaskStatusStoreFactory.getStatusStore(dynamoDBClient,
                     instanceProperties);
-=======
-        TablePropertiesProvider tablePropertiesProvider = new TablePropertiesProvider(instanceProperties, s3Client, dynamoDBClient);
-        PropertiesReloader propertiesReloader = PropertiesReloader.ifConfigured(s3Client, instanceProperties, tablePropertiesProvider);
-        StateStoreProvider stateStoreProvider = new StateStoreProvider(instanceProperties, s3Client, dynamoDBClient,
-                HadoopConfigurationProvider.getConfigurationForECS(instanceProperties));
-        CompactionJobStatusStore jobStatusStore = CompactionJobStatusStoreFactory.getStatusStore(dynamoDBClient,
-                instanceProperties);
-        CompactionTaskStatusStore taskStatusStore = CompactionTaskStatusStoreFactory.getStatusStore(dynamoDBClient,
-                instanceProperties);
-        String taskId = UUID.randomUUID().toString();
->>>>>>> 5c1b1f9f
 
             ObjectFactory objectFactory = new ObjectFactory(instanceProperties, s3Client, "/tmp");
             CompactSortedFiles compactSortedFiles = new CompactSortedFiles(instanceProperties,
