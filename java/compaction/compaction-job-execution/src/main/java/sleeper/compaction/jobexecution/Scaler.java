--- conflicted
+++ resolved
@@ -48,26 +48,14 @@
     private final int cpuReservation;
     /** The memory reservation for tasks. */
     private final int memoryReservation;
-<<<<<<< HEAD
     /** The GPU reservation for tasks. */
     private final int gpuReservation;
-    /**
-     * The length of time an EC2 can be idle before being a candidate for termination.
-     */
-    private final Duration gracePeriod;
-=======
->>>>>>> b321e067
 
     private static final Logger LOGGER = LoggerFactory.getLogger(Scaler.class);
 
     public Scaler(AmazonAutoScaling asClient, AmazonECS ecsClient, String asGroupName,
-<<<<<<< HEAD
             String ecsClusterName,
-            int cpuReservation, int memoryReservation, int gpuReservation, Duration gracePeriod) {
-=======
-                    String ecsClusterName,
-                    int cpuReservation, int memoryReservation) {
->>>>>>> b321e067
+            int cpuReservation, int memoryReservation, int gpuReservation) {
         super();
         this.asClient = asClient;
         this.ecsClient = ecsClient;
@@ -75,15 +63,9 @@
         this.ecsClusterName = ecsClusterName;
         this.cpuReservation = cpuReservation;
         this.memoryReservation = memoryReservation;
-<<<<<<< HEAD
         this.gpuReservation = gpuReservation;
-        this.gracePeriod = gracePeriod;
         LOGGER.debug("Scaler constraints: CPU reservation {} Memory reservation {} GPU reservation {}",
                 this.cpuReservation, this.memoryReservation, this.gpuReservation);
-=======
-        LOGGER.debug("Scaler constraints: CPU reservation {} Memory reservation {}",
-                        this.cpuReservation, this.memoryReservation);
->>>>>>> b321e067
     }
 
     /**
