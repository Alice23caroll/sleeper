--- conflicted
+++ resolved
@@ -165,15 +165,7 @@
         Map<String, ItemsSketch> keyFieldToSketch = getSketches();
 
         long recordsWritten = 0L;
-<<<<<<< HEAD
-        // Record min and max of the first dimension of the row key (the min is from the first
-        // record, the max is from
-        // the last).
-        Object minKey = null;
-        Object maxKey = null;
-
-=======
->>>>>>> f6cd2cac
+
         while (mergingIterator.hasNext()) {
             Record record = mergingIterator.next();
             updateQuantilesSketch(record, keyFieldToSketch);
@@ -210,11 +202,6 @@
 
         LOGGER.info("Compaction job {}: Read {} records and wrote {} records", compactionJob.getId(), totalNumberOfRecordsRead, recordsWritten);
 
-<<<<<<< HEAD
-        StoreUtils.updateStateStoreSuccess(compactionJob.getInputFiles(), compactionJob.getOutputFile(), compactionJob.getPartitionId(), recordsWritten, minKey, maxKey, finishTime,
-                stateStore, schema.getRowKeyTypes());
-        LOGGER.info("Compaction job {}: compaction finished at {}", compactionJob.getId(), LocalDateTime.now());
-=======
         updateStateStoreSuccess(compactionJob.getInputFiles(),
                 compactionJob.getOutputFile(),
                 compactionJob.getPartitionId(),
@@ -222,7 +209,6 @@
                 stateStore,
                 schema.getRowKeyTypes());
         LOGGER.info("Compaction job {}: compaction committed to state store at {}", compactionJob.getId(), LocalDateTime.now());
->>>>>>> f6cd2cac
 
         return new RecordsProcessed(totalNumberOfRecordsRead, recordsWritten);
     }
@@ -254,16 +240,6 @@
 
         long recordsWrittenToLeftFile = 0L;
         long recordsWrittenToRightFile = 0L;
-<<<<<<< HEAD
-        // Record min and max of the first dimension of the row key (the min is from the first
-        // record, the max is from
-        // the last) from both files.
-        Object minKeyLeftFile = null;
-        Object minKeyRightFile = null;
-        Object maxKeyLeftFile = null;
-        Object maxKeyRightFile = null;
-=======
->>>>>>> f6cd2cac
         int dimension = compactionJob.getDimension();
         // Compare using the key of dimension compactionJob.getDimension(), i.e. of that position in
         // the list
@@ -338,12 +314,7 @@
         StoreUtils.updateStateStoreSuccess(compactionJob.getInputFiles(), compactionJob.getOutputFiles(),
                 compactionJob.getPartitionId(), compactionJob.getChildPartitions(),
                 new ImmutablePair<>(recordsWrittenToLeftFile, recordsWrittenToRightFile),
-<<<<<<< HEAD
-                new ImmutablePair<>(minKeyLeftFile, minKeyRightFile),
-                new ImmutablePair<>(maxKeyLeftFile, maxKeyRightFile), finishTime, stateStore,
-=======
                 stateStore,
->>>>>>> f6cd2cac
                 schema.getRowKeyTypes());
         LOGGER.info("Compaction job {}: compaction finished at {}", compactionJob.getId(),
                 LocalDateTime.now());
@@ -391,10 +362,6 @@
         return HadoopConfigurationProvider.getConfigurationForECS(instanceProperties);
     }
 
-<<<<<<< HEAD
-    // TODO These methods are copies of the same ones in IngestRecordsFromIterator - move to
-    // sketches module
-=======
     private static boolean updateStateStoreSuccess(List<String> inputFiles,
                                                    String outputFile,
                                                    String partitionId,
@@ -470,7 +437,6 @@
     }
 
     // TODO These methods are copies of the same ones in IngestRecordsFromIterator - move to sketches module
->>>>>>> f6cd2cac
     private Map<String, ItemsSketch> getSketches() {
         Map<String, ItemsSketch> keyFieldToSketch = new HashMap<>();
         for (Field rowKeyField : schema.getRowKeyFields()) {
