/*
 * Copyright 2022-2023 Crown Copyright
 *
 * Licensed under the Apache License, Version 2.0 (the "License");
 * you may not use this file except in compliance with the License.
 * You may obtain a copy of the License at
 *
 *     http://www.apache.org/licenses/LICENSE-2.0
 *
 * Unless required by applicable law or agreed to in writing, software
 * distributed under the License is distributed on an "AS IS" BASIS,
 * WITHOUT WARRANTIES OR CONDITIONS OF ANY KIND, either express or implied.
 * See the License for the specific language governing permissions and
 * limitations under the License.
 */
package sleeper.compaction.jobexecution;

import com.amazonaws.services.sqs.model.UnsupportedOperationException;
import com.facebook.collections.ByteArray;
import org.apache.commons.io.FilenameUtils;
import org.apache.commons.lang3.tuple.ImmutablePair;
import org.apache.datasketches.quantiles.ItemsSketch;
import org.apache.hadoop.conf.Configuration;
import org.apache.hadoop.fs.Path;
import org.apache.parquet.hadoop.ParquetReader;
import org.apache.parquet.hadoop.ParquetWriter;
import org.slf4j.Logger;
import org.slf4j.LoggerFactory;

import sleeper.compaction.job.CompactionJob;
import sleeper.compaction.job.CompactionJobStatusStore;
import sleeper.compaction.store.StoreUtils;
import sleeper.configuration.jars.ObjectFactory;
import sleeper.configuration.jars.ObjectFactoryException;
import sleeper.configuration.properties.instance.InstanceProperties;
import sleeper.configuration.properties.table.TableProperties;
import sleeper.core.iterator.CloseableIterator;
import sleeper.core.iterator.IteratorException;
import sleeper.core.iterator.MergingIterator;
import sleeper.core.iterator.SortedRecordIterator;
import sleeper.core.record.Record;
import sleeper.core.record.SingleKeyComparator;
import sleeper.core.record.process.RecordsProcessed;
import sleeper.core.record.process.RecordsProcessedSummary;
import sleeper.core.schema.Field;
import sleeper.core.schema.Schema;
import sleeper.core.schema.type.ByteArrayType;
<<<<<<< HEAD
=======
import sleeper.core.statestore.FileInfo;
>>>>>>> eb2055ad
import sleeper.core.statestore.StateStore;
import sleeper.io.parquet.record.ParquetReaderIterator;
import sleeper.io.parquet.record.ParquetRecordReader;
import sleeper.io.parquet.record.ParquetRecordWriterFactory;
import sleeper.sketches.Sketches;
import sleeper.sketches.s3.SketchesSerDeToS3;
import sleeper.utils.HadoopConfigurationProvider;

import java.io.IOException;
import java.time.Instant;
import java.time.LocalDateTime;
import java.util.ArrayList;
import java.util.Comparator;
import java.util.HashMap;
import java.util.List;
import java.util.Map;

import static sleeper.core.metrics.MetricsLogger.METRICS_LOGGER;

/**
 * Executes a compaction {@link CompactionJob}, i.e. compacts N input files into a single output
 * file (in the case of a compaction job within a partition) or into two output files (in the case
 * of a splitting compaction job which reads files in one partition and outputs files to the split
 * partition).
 */
public class CompactSortedFiles {
    private final InstanceProperties instanceProperties;
    private final TableProperties tableProperties;
    private final Schema schema;
    private final ObjectFactory objectFactory;
    private final CompactionJob compactionJob;
    private final StateStore stateStore;
    private final CompactionJobStatusStore jobStatusStore;
    private final String taskId;

    private static final Logger LOGGER = LoggerFactory.getLogger(CompactSortedFiles.class);

    public CompactSortedFiles(InstanceProperties instanceProperties,
            TableProperties tableProperties, ObjectFactory objectFactory,
            CompactionJob compactionJob, StateStore stateStore,
            CompactionJobStatusStore jobStatusStore, String taskId) {
        this.instanceProperties = instanceProperties;
        this.tableProperties = tableProperties;
        this.schema = this.tableProperties.getSchema();
        this.objectFactory = objectFactory;
        this.compactionJob = compactionJob;
        this.stateStore = stateStore;
        this.jobStatusStore = jobStatusStore;
        this.taskId = taskId;
    }

    public RecordsProcessedSummary compact() throws IOException, IteratorException {
        Instant startTime = Instant.now();
        String id = compactionJob.getId();
        LOGGER.info("Compaction job {}: compaction called at {}", id, startTime);
        jobStatusStore.jobStarted(compactionJob, startTime, taskId);

        CompactionMethod method = CompactionMethod.determineCompactionMethod(this.tableProperties,
                this.compactionJob);

        RecordsProcessed recordsProcessed;
        // If using non-default method, try that and fallback to default if it fails,
        // otherwise, just use default
        if (method != CompactionMethod.DEFAULT) {
            try {
                switch (method) {
                case RUST:
                    LOGGER.info("Selecting Rust compactor for compaction");
                    recordsProcessed = RustCompaction.compact(this.schema, this.tableProperties, this.compactionJob, this.stateStore);
                    break;
                default:
                    throw new UnsupportedOperationException("compaction method unknown");
                }
            } catch (IOException e) {
                LOGGER.error("Compaction failed with method " + method.toString(), e);
                LOGGER.info("Falling back to Java compaction");
                recordsProcessed = useJavaCompaction();
            }
        } else {
            LOGGER.info("Using Java compactor for compaction");
            recordsProcessed = useJavaCompaction();
        }

        Instant finishTime = Instant.now();
        // Print summary
        LOGGER.info("Compaction job {}: finished at {}", id, finishTime);

        RecordsProcessedSummary summary = new RecordsProcessedSummary(recordsProcessed, startTime, finishTime);
        METRICS_LOGGER.info("Compaction job {}: compaction run time = {}", id, summary.getDurationInSeconds());
        METRICS_LOGGER.info("Compaction job {}: compaction read {} records at {} per second", id, summary.getRecordsRead(), String.format("%.1f", summary.getRecordsReadPerSecond()));
        METRICS_LOGGER.info("Compaction job {}: compaction wrote {} records at {} per second", id, summary.getRecordsWritten(), String.format("%.1f", summary.getRecordsWrittenPerSecond()));
        jobStatusStore.jobFinished(compactionJob, summary, taskId);
        return summary;
    }

    private RecordsProcessed useJavaCompaction() throws IOException, IteratorException {
        if (compactionJob.isSplittingJob()) {
            return compactSplitting();
        } else {
            return compactNoSplitting();
        }
    }

    private RecordsProcessed compactNoSplitting() throws IOException, IteratorException {
        Configuration conf = getConfiguration();

        // Create a reader for each file
        List<CloseableIterator<Record>> inputIterators = createInputIterators(conf);

        // Merge these iterator into one sorted iterator
        CloseableIterator<Record> mergingIterator = getMergingIterator(inputIterators);

        // Create writer
        LOGGER.debug("Creating writer for file {}", compactionJob.getOutputFile());
        Path outputPath = new Path(compactionJob.getOutputFile());
        ParquetWriter<Record> writer = ParquetRecordWriterFactory
                .createParquetRecordWriter(outputPath, tableProperties, conf);

        LOGGER.info("Compaction job {}: Created writer for file {}", compactionJob.getId(),
                compactionJob.getOutputFile());
        Map<String, ItemsSketch> keyFieldToSketch = getSketches();

        long recordsWritten = 0L;

        while (mergingIterator.hasNext()) {
            Record record = mergingIterator.next();
            updateQuantilesSketch(record, keyFieldToSketch);
            // Write out
            writer.write(record);
            recordsWritten++;
            if (0 == recordsWritten % 1_000_000) {
                LOGGER.info("Compaction job {}: Written {} records", compactionJob.getId(),
                        recordsWritten);
            }
        }
        writer.close();
        LOGGER.debug("Compaction job {}: Closed writer", compactionJob.getId());

        // Remove the extension (if present), then add one
        String sketchesFilename = compactionJob.getOutputFile();
        sketchesFilename = FilenameUtils.removeExtension(sketchesFilename);
        sketchesFilename = sketchesFilename + ".sketches";
        Path sketchesPath = new Path(sketchesFilename);
        new SketchesSerDeToS3(schema).saveToHadoopFS(sketchesPath, new Sketches(keyFieldToSketch),
                conf);
        LOGGER.info("Compaction job {}: Wrote sketches file to {}", compactionJob.getId(),
                sketchesPath);

        for (CloseableIterator<Record> iterator : inputIterators) {
            iterator.close();
        }
        LOGGER.debug("Compaction job {}: Closed readers", compactionJob.getId());

        long totalNumberOfRecordsRead = 0L;
        for (CloseableIterator<Record> iterator : inputIterators) {
            totalNumberOfRecordsRead += ((ParquetReaderIterator) iterator).getNumberOfRecordsRead();
        }

        LOGGER.info("Compaction job {}: Read {} records and wrote {} records", compactionJob.getId(), totalNumberOfRecordsRead, recordsWritten);

        StoreUtils.updateStateStoreSuccess(compactionJob.getInputFiles(),
                compactionJob.getOutputFile(),
                compactionJob.getPartitionId(),
                recordsWritten,
                stateStore);
        LOGGER.info("Compaction job {}: compaction committed to state store at {}", compactionJob.getId(), LocalDateTime.now());

        return new RecordsProcessed(totalNumberOfRecordsRead, recordsWritten);
    }

    private RecordsProcessed compactSplitting() throws IOException, IteratorException {
        Configuration conf = getConfiguration();

        // Create a reader for each file
        List<CloseableIterator<Record>> inputIterators = createInputIterators(conf);

        // Merge these iterator into one sorted iterator
        CloseableIterator<Record> mergingIterator = getMergingIterator(inputIterators);

        // Create writers
        Path leftPath = new Path(compactionJob.getOutputFiles().getLeft());
        ParquetWriter<Record> leftWriter = ParquetRecordWriterFactory
                .createParquetRecordWriter(leftPath, tableProperties, conf);
        LOGGER.debug("Compaction job {}: Created writer for file {}", compactionJob.getId(),
                compactionJob.getOutputFiles().getLeft());

        Path rightPath = new Path(compactionJob.getOutputFiles().getRight());
        ParquetWriter<Record> rightWriter = ParquetRecordWriterFactory
                .createParquetRecordWriter(rightPath, tableProperties, conf);
        LOGGER.debug("Compaction job {}: Created writer for file {}", compactionJob.getId(),
                compactionJob.getOutputFiles().getRight());

        Map<String, ItemsSketch> leftKeyFieldToSketch = getSketches();
        Map<String, ItemsSketch> rightKeyFieldToSketch = getSketches();

        long recordsWrittenToLeftFile = 0L;
        long recordsWrittenToRightFile = 0L;
        int dimension = compactionJob.getDimension();
        // Compare using the key of dimension compactionJob.getDimension(), i.e. of that position in
        // the list
        SingleKeyComparator keyComparator = new SingleKeyComparator(
                schema.getRowKeyTypes().get(dimension));
        String comparisonKeyFieldName = schema.getRowKeyFieldNames().get(dimension);
        LOGGER.debug("Splitting on dimension {} (field name {})", dimension,
                comparisonKeyFieldName);

        Object splitPoint = compactionJob.getSplitPoint();
        LOGGER.info("Split point is " + splitPoint);

        // TODO This is unnecessarily complicated as the records for the left file will all be
        // written in one go,
        // followed by the records to the right file.
        while (mergingIterator.hasNext()) {
            Record record = mergingIterator.next();
            if (keyComparator.compare(record.get(comparisonKeyFieldName), splitPoint) < 0) {
                leftWriter.write(record);
                recordsWrittenToLeftFile++;
                updateQuantilesSketch(record, leftKeyFieldToSketch);
            } else {
                rightWriter.write(record);
                recordsWrittenToRightFile++;
                updateQuantilesSketch(record, rightKeyFieldToSketch);
            }

            if ((recordsWrittenToLeftFile > 0 && 0 == recordsWrittenToLeftFile % 1_000_000)
                    || (recordsWrittenToRightFile > 0
                            && 0 == recordsWrittenToRightFile % 1_000_000)) {
                LOGGER.info(
                        "Compaction job {}: Written {} records to left file and {} records to right file",
                        compactionJob.getId(), recordsWrittenToLeftFile, recordsWrittenToRightFile);
            }

        }
        leftWriter.close();
        rightWriter.close();
        LOGGER.debug("Compaction job {}: Closed writers", compactionJob.getId());

        // Remove the extension (if present), then add one
        String leftSketchesFilename = compactionJob.getOutputFiles().getLeft();
        leftSketchesFilename = FilenameUtils.removeExtension(leftSketchesFilename);
        leftSketchesFilename = leftSketchesFilename + ".sketches";
        Path leftSketchesPath = new Path(leftSketchesFilename);
        new SketchesSerDeToS3(schema).saveToHadoopFS(leftSketchesPath,
                new Sketches(leftKeyFieldToSketch), conf);

        String rightSketchesFilename = compactionJob.getOutputFiles().getRight();
        rightSketchesFilename = FilenameUtils.removeExtension(rightSketchesFilename);
        rightSketchesFilename = rightSketchesFilename + ".sketches";
        Path rightSketchesPath = new Path(rightSketchesFilename);
        new SketchesSerDeToS3(schema).saveToHadoopFS(rightSketchesPath,
                new Sketches(rightKeyFieldToSketch), conf);

        LOGGER.info("Wrote sketches to {} and {}", leftSketchesPath, rightSketchesPath);

        for (CloseableIterator<Record> iterator : inputIterators) {
            iterator.close();
        }
        LOGGER.debug("Compaction job {}: Closed readers", compactionJob.getId());

        long totalNumberOfRecordsRead = 0L;
        for (CloseableIterator<Record> iterator : inputIterators) {
            totalNumberOfRecordsRead += ((ParquetReaderIterator) iterator).getNumberOfRecordsRead();
        }

        LOGGER.info("Compaction job {}: Read {} records and wrote ({}, {}) records",
                compactionJob.getId(), totalNumberOfRecordsRead, recordsWrittenToLeftFile,
                recordsWrittenToRightFile);

        StoreUtils.updateStateStoreSuccess(compactionJob.getInputFiles(), compactionJob.getOutputFiles(),
                compactionJob.getPartitionId(), compactionJob.getChildPartitions(),
                new ImmutablePair<>(recordsWrittenToLeftFile, recordsWrittenToRightFile),
<<<<<<< HEAD
                stateStore,
                schema.getRowKeyTypes());
        LOGGER.info("Compaction job {}: compaction finished at {}", compactionJob.getId(),
                LocalDateTime.now());
        return new RecordsProcessed(totalNumberOfRecordsRead,
                recordsWrittenToLeftFile + recordsWrittenToRightFile);
=======
                stateStore);
        LOGGER.info("Splitting compaction job {}: compaction committed to state store at {}", compactionJob.getId(), LocalDateTime.now());
        return new RecordsProcessed(totalNumberOfRecordsRead, recordsWrittenToLeftFile + recordsWrittenToRightFile);
>>>>>>> eb2055ad
    }

    private List<CloseableIterator<Record>> createInputIterators(Configuration conf)
            throws IOException {
        List<CloseableIterator<Record>> inputIterators = new ArrayList<>();
        for (String file : compactionJob.getInputFiles()) {
            ParquetReader<Record> reader = new ParquetRecordReader.Builder(new Path(file), schema)
                    .withConf(conf).build();
            ParquetReaderIterator recordIterator = new ParquetReaderIterator(reader);
            inputIterators.add(recordIterator);
            LOGGER.debug("Compaction job {}: Created reader for file {}", compactionJob.getId(),
                    file);
        }
        return inputIterators;
    }

    private CloseableIterator<Record> getMergingIterator(
            List<CloseableIterator<Record>> inputIterators) throws IteratorException {
        CloseableIterator<Record> mergingIterator = new MergingIterator(schema, inputIterators);

        // Apply an iterator if one is provided
        if (null != compactionJob.getIteratorClassName()) {
            SortedRecordIterator iterator = null;
            try {
                iterator = objectFactory.getObject(compactionJob.getIteratorClassName(),
                        SortedRecordIterator.class);
            } catch (ObjectFactoryException e) {
                throw new IteratorException("ObjectFactoryException creating iterator of class "
                        + compactionJob.getIteratorClassName(), e);
            }
            LOGGER.debug("Created iterator of class {}", compactionJob.getIteratorClassName());
            iterator.init(compactionJob.getIteratorConfig(), schema);
            LOGGER.debug("Initialised iterator with config {}", compactionJob.getIteratorConfig());
            mergingIterator = iterator.apply(mergingIterator);
        }
        return mergingIterator;
    }

    private Configuration getConfiguration() {
        return HadoopConfigurationProvider.getConfigurationForECS(instanceProperties);
    }

<<<<<<< HEAD
=======
    private static boolean updateStateStoreSuccess(List<String> inputFiles,
                                                   String outputFile,
                                                   String partitionId,
                                                   long recordsWritten,
                                                   StateStore stateStore) {
        List<FileInfo> filesToBeMarkedReadyForGC = new ArrayList<>();
        for (String file : inputFiles) {
            FileInfo fileInfo = FileInfo.builder()
                    .filename(file)
                    .partitionId(partitionId)
                    .fileStatus(FileInfo.FileStatus.ACTIVE)
                    .build();
            filesToBeMarkedReadyForGC.add(fileInfo);
        }
        FileInfo fileInfo = FileInfo.builder()
                .filename(outputFile)
                .partitionId(partitionId)
                .fileStatus(FileInfo.FileStatus.ACTIVE)
                .numberOfRecords(recordsWritten)
                .build();
        try {
            stateStore.atomicallyUpdateFilesToReadyForGCAndCreateNewActiveFile(filesToBeMarkedReadyForGC, fileInfo);
            LOGGER.debug("Called atomicallyUpdateFilesToReadyForGCAndCreateNewActiveFile method on DynamoDBStateStore");
            return true;
        } catch (StateStoreException e) {
            LOGGER.error("Exception updating DynamoDB (moving input files to ready for GC and creating new active file): {}", e.getMessage());
            return false;
        }
    }

    private static boolean updateStateStoreSuccess(List<String> inputFiles,
                                                   Pair<String, String> outputFiles,
                                                   String partition,
                                                   List<String> childPartitions,
                                                   Pair<Long, Long> recordsWritten,
                                                   StateStore stateStore) {
        List<FileInfo> filesToBeMarkedReadyForGC = new ArrayList<>();
        for (String file : inputFiles) {
            FileInfo fileInfo = FileInfo.builder()
                    .filename(file)
                    .partitionId(partition)
                    .fileStatus(FileInfo.FileStatus.ACTIVE)
                    .build();
            filesToBeMarkedReadyForGC.add(fileInfo);
        }
        FileInfo leftFileInfo = FileInfo.builder()
                .filename(outputFiles.getLeft())
                .partitionId(childPartitions.get(0))
                .fileStatus(FileInfo.FileStatus.ACTIVE)
                .numberOfRecords(recordsWritten.getLeft())
                .build();
        FileInfo rightFileInfo = FileInfo.builder()
                .filename(outputFiles.getRight())
                .partitionId(childPartitions.get(1))
                .fileStatus(FileInfo.FileStatus.ACTIVE)
                .numberOfRecords(recordsWritten.getRight())
                .build();
        try {
            stateStore.atomicallyUpdateFilesToReadyForGCAndCreateNewActiveFiles(filesToBeMarkedReadyForGC, leftFileInfo, rightFileInfo);
            LOGGER.debug("Called atomicallyUpdateFilesToReadyForGCAndCreateNewActiveFile method on DynamoDBStateStore");
            return true;
        } catch (StateStoreException e) {
            LOGGER.error("Exception updating DynamoDB while moving input files to ready for GC and creating new active file", e);
            return false;
        }
    }

>>>>>>> eb2055ad
    // TODO These methods are copies of the same ones in IngestRecordsFromIterator - move to sketches module
    private Map<String, ItemsSketch> getSketches() {
        Map<String, ItemsSketch> keyFieldToSketch = new HashMap<>();
        for (Field rowKeyField : schema.getRowKeyFields()) {
            ItemsSketch<?> sketch = ItemsSketch.getInstance(1024, Comparator.naturalOrder());
            keyFieldToSketch.put(rowKeyField.getName(), sketch);
        }
        return keyFieldToSketch;
    }

    private void updateQuantilesSketch(Record record, Map<String, ItemsSketch> keyFieldToSketch) {
        for (Field rowKeyField : schema.getRowKeyFields()) {
            if (rowKeyField.getType() instanceof ByteArrayType) {
                byte[] value = (byte[]) record.get(rowKeyField.getName());
                keyFieldToSketch.get(rowKeyField.getName()).update(ByteArray.wrap(value));
            } else {
                Object value = record.get(rowKeyField.getName());
                keyFieldToSketch.get(rowKeyField.getName()).update(value);
            }
        }
    }
}<|MERGE_RESOLUTION|>--- conflicted
+++ resolved
@@ -45,10 +45,7 @@
 import sleeper.core.schema.Field;
 import sleeper.core.schema.Schema;
 import sleeper.core.schema.type.ByteArrayType;
-<<<<<<< HEAD
-=======
 import sleeper.core.statestore.FileInfo;
->>>>>>> eb2055ad
 import sleeper.core.statestore.StateStore;
 import sleeper.io.parquet.record.ParquetReaderIterator;
 import sleeper.io.parquet.record.ParquetRecordReader;
@@ -320,18 +317,9 @@
         StoreUtils.updateStateStoreSuccess(compactionJob.getInputFiles(), compactionJob.getOutputFiles(),
                 compactionJob.getPartitionId(), compactionJob.getChildPartitions(),
                 new ImmutablePair<>(recordsWrittenToLeftFile, recordsWrittenToRightFile),
-<<<<<<< HEAD
-                stateStore,
-                schema.getRowKeyTypes());
-        LOGGER.info("Compaction job {}: compaction finished at {}", compactionJob.getId(),
-                LocalDateTime.now());
-        return new RecordsProcessed(totalNumberOfRecordsRead,
-                recordsWrittenToLeftFile + recordsWrittenToRightFile);
-=======
                 stateStore);
         LOGGER.info("Splitting compaction job {}: compaction committed to state store at {}", compactionJob.getId(), LocalDateTime.now());
         return new RecordsProcessed(totalNumberOfRecordsRead, recordsWrittenToLeftFile + recordsWrittenToRightFile);
->>>>>>> eb2055ad
     }
 
     private List<CloseableIterator<Record>> createInputIterators(Configuration conf)
@@ -374,76 +362,6 @@
         return HadoopConfigurationProvider.getConfigurationForECS(instanceProperties);
     }
 
-<<<<<<< HEAD
-=======
-    private static boolean updateStateStoreSuccess(List<String> inputFiles,
-                                                   String outputFile,
-                                                   String partitionId,
-                                                   long recordsWritten,
-                                                   StateStore stateStore) {
-        List<FileInfo> filesToBeMarkedReadyForGC = new ArrayList<>();
-        for (String file : inputFiles) {
-            FileInfo fileInfo = FileInfo.builder()
-                    .filename(file)
-                    .partitionId(partitionId)
-                    .fileStatus(FileInfo.FileStatus.ACTIVE)
-                    .build();
-            filesToBeMarkedReadyForGC.add(fileInfo);
-        }
-        FileInfo fileInfo = FileInfo.builder()
-                .filename(outputFile)
-                .partitionId(partitionId)
-                .fileStatus(FileInfo.FileStatus.ACTIVE)
-                .numberOfRecords(recordsWritten)
-                .build();
-        try {
-            stateStore.atomicallyUpdateFilesToReadyForGCAndCreateNewActiveFile(filesToBeMarkedReadyForGC, fileInfo);
-            LOGGER.debug("Called atomicallyUpdateFilesToReadyForGCAndCreateNewActiveFile method on DynamoDBStateStore");
-            return true;
-        } catch (StateStoreException e) {
-            LOGGER.error("Exception updating DynamoDB (moving input files to ready for GC and creating new active file): {}", e.getMessage());
-            return false;
-        }
-    }
-
-    private static boolean updateStateStoreSuccess(List<String> inputFiles,
-                                                   Pair<String, String> outputFiles,
-                                                   String partition,
-                                                   List<String> childPartitions,
-                                                   Pair<Long, Long> recordsWritten,
-                                                   StateStore stateStore) {
-        List<FileInfo> filesToBeMarkedReadyForGC = new ArrayList<>();
-        for (String file : inputFiles) {
-            FileInfo fileInfo = FileInfo.builder()
-                    .filename(file)
-                    .partitionId(partition)
-                    .fileStatus(FileInfo.FileStatus.ACTIVE)
-                    .build();
-            filesToBeMarkedReadyForGC.add(fileInfo);
-        }
-        FileInfo leftFileInfo = FileInfo.builder()
-                .filename(outputFiles.getLeft())
-                .partitionId(childPartitions.get(0))
-                .fileStatus(FileInfo.FileStatus.ACTIVE)
-                .numberOfRecords(recordsWritten.getLeft())
-                .build();
-        FileInfo rightFileInfo = FileInfo.builder()
-                .filename(outputFiles.getRight())
-                .partitionId(childPartitions.get(1))
-                .fileStatus(FileInfo.FileStatus.ACTIVE)
-                .numberOfRecords(recordsWritten.getRight())
-                .build();
-        try {
-            stateStore.atomicallyUpdateFilesToReadyForGCAndCreateNewActiveFiles(filesToBeMarkedReadyForGC, leftFileInfo, rightFileInfo);
-            LOGGER.debug("Called atomicallyUpdateFilesToReadyForGCAndCreateNewActiveFile method on DynamoDBStateStore");
-            return true;
-        } catch (StateStoreException e) {
-            LOGGER.error("Exception updating DynamoDB while moving input files to ready for GC and creating new active file", e);
-            return false;
-        }
-    }
-
->>>>>>> eb2055ad
     // TODO These methods are copies of the same ones in IngestRecordsFromIterator - move to sketches module
     private Map<String, ItemsSketch> getSketches() {
         Map<String, ItemsSketch> keyFieldToSketch = new HashMap<>();
