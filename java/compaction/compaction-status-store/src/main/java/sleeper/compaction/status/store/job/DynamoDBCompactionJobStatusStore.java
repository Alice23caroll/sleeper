--- conflicted
+++ resolved
@@ -35,10 +35,6 @@
 import sleeper.compaction.status.store.CompactionStatusStoreException;
 import sleeper.configuration.properties.instance.InstanceProperties;
 import sleeper.core.record.process.RecordsProcessedSummary;
-<<<<<<< HEAD
-import sleeper.core.table.TableStatus;
-=======
->>>>>>> 1a57f727
 import sleeper.dynamodb.tools.DynamoDBRecordBuilder;
 
 import java.time.Instant;
@@ -177,11 +173,7 @@
     }
 
     @Override
-<<<<<<< HEAD
-    public Stream<CompactionJobStatus> streamAllJobs(TableStatus tableId) {
-=======
     public Stream<CompactionJobStatus> streamAllJobs(String tableId) {
->>>>>>> 1a57f727
         return DynamoDBCompactionJobStatusFormat.streamJobStatuses(streamPagedItems(dynamoDB, new QueryRequest()
                 .withTableName(updatesTableName)
                 .withKeyConditionExpression("#TableId = :table_id")
