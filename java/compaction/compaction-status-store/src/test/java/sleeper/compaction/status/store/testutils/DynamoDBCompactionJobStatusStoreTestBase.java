/*
 * Copyright 2022-2024 Crown Copyright
 *
 * Licensed under the Apache License, Version 2.0 (the "License");
 * you may not use this file except in compliance with the License.
 * You may obtain a copy of the License at
 *
 *     http://www.apache.org/licenses/LICENSE-2.0
 *
 * Unless required by applicable law or agreed to in writing, software
 * distributed under the License is distributed on an "AS IS" BASIS,
 * WITHOUT WARRANTIES OR CONDITIONS OF ANY KIND, either express or implied.
 * See the License for the specific language governing permissions and
 * limitations under the License.
 */
package sleeper.compaction.status.store.testutils;

import org.assertj.core.api.recursive.comparison.RecursiveComparisonConfiguration;
import org.junit.jupiter.api.AfterEach;
import org.junit.jupiter.api.BeforeEach;

import sleeper.compaction.job.CompactionJob;
import sleeper.compaction.job.CompactionJobFactory;
import sleeper.compaction.job.CompactionJobStatusStore;
import sleeper.compaction.job.status.CompactionJobStatus;
import sleeper.compaction.status.store.job.CompactionJobStatusStoreFactory;
import sleeper.compaction.status.store.job.DynamoDBCompactionJobStatusStore;
import sleeper.compaction.status.store.job.DynamoDBCompactionJobStatusStoreCreator;
import sleeper.configuration.properties.instance.InstanceProperties;
import sleeper.configuration.properties.table.TableProperties;
import sleeper.core.partition.Partition;
import sleeper.core.partition.PartitionsBuilder;
import sleeper.core.partition.PartitionsFromSplitPoints;
import sleeper.core.record.process.RecordsProcessed;
import sleeper.core.record.process.RecordsProcessedSummary;
import sleeper.core.schema.Schema;
import sleeper.core.schema.type.StringType;
import sleeper.core.statestore.FileReferenceFactory;
<<<<<<< HEAD
import sleeper.core.table.TableStatus;
=======
>>>>>>> 1a57f727
import sleeper.dynamodb.tools.DynamoDBTestBase;

import java.time.Duration;
import java.time.Instant;
import java.util.Arrays;
import java.util.Collections;
import java.util.List;
import java.util.function.Consumer;

import static sleeper.compaction.job.CompactionJobStatusTestData.finishedCompactionRun;
import static sleeper.compaction.job.CompactionJobStatusTestData.jobCreated;
import static sleeper.compaction.job.CompactionJobStatusTestData.startedCompactionRun;
import static sleeper.configuration.properties.InstancePropertiesTestHelper.createTestInstanceProperties;
import static sleeper.configuration.properties.instance.CommonProperty.ID;
import static sleeper.configuration.properties.instance.CompactionProperty.COMPACTION_JOB_STATUS_TTL_IN_SECONDS;
import static sleeper.configuration.properties.table.TablePropertiesTestHelper.createTestTableProperties;
import static sleeper.configuration.properties.table.TableProperty.TABLE_ID;
import static sleeper.core.schema.SchemaTestHelper.schemaWithKey;

public class DynamoDBCompactionJobStatusStoreTestBase extends DynamoDBTestBase {

    protected static final RecursiveComparisonConfiguration IGNORE_UPDATE_TIMES = RecursiveComparisonConfiguration.builder()
            .withIgnoredFields("createdStatus.updateTime", "expiryDate")
            .withIgnoredFieldsMatchingRegexes("jobRun.+updateTime").build();
    public static final String DEFAULT_TASK_ID = "task-id";
    public static final String DEFAULT_TASK_ID_2 = "task-id-2";
    private final InstanceProperties instanceProperties = createTestInstanceProperties();
    private final String jobStatusTableName = DynamoDBCompactionJobStatusStore.jobLookupTableName(instanceProperties.get(ID));
    private final Schema schema = schemaWithKey("key", new StringType());
    private final TableProperties tableProperties = createTestTableProperties(instanceProperties, schema);

<<<<<<< HEAD
    protected final TableStatus tableId = tableProperties.getId();
=======
    protected final String tableId = tableProperties.get(TABLE_ID);
>>>>>>> 1a57f727
    protected final CompactionJobFactory jobFactory = new CompactionJobFactory(instanceProperties, tableProperties);
    protected final CompactionJobStatusStore store = CompactionJobStatusStoreFactory.getStatusStore(dynamoDBClient, instanceProperties);

    @BeforeEach
    public void setUp() {
        DynamoDBCompactionJobStatusStoreCreator.create(instanceProperties, dynamoDBClient);
    }

    @AfterEach
    public void tearDown() {
        dynamoDBClient.deleteTable(jobStatusTableName);
    }

    protected CompactionJobStatusStore storeWithTimeToLiveAndUpdateTimes(Duration timeToLive, Instant... updateTimes) {
        instanceProperties.set(COMPACTION_JOB_STATUS_TTL_IN_SECONDS, "" + timeToLive.getSeconds());
        return new DynamoDBCompactionJobStatusStore(dynamoDBClient, instanceProperties,
                true, Arrays.stream(updateTimes).iterator()::next);
    }

    protected Partition singlePartition() {
        return new PartitionsFromSplitPoints(schema, Collections.emptyList()).construct().get(0);
    }

    protected FileReferenceFactory fileFactory(Partition singlePartition) {
        return fileFactory(Collections.singletonList(singlePartition));
    }

    protected FileReferenceFactory fileFactoryWithPartitions(Consumer<PartitionsBuilder> partitionConfig) {
        PartitionsBuilder builder = new PartitionsBuilder(schema);
        partitionConfig.accept(builder);
        return fileFactory(builder.buildList());
    }

    private FileReferenceFactory fileFactory(List<Partition> partitions) {
        return FileReferenceFactory.from(partitions);
    }

    protected CompactionJobFactory jobFactoryForOtherTable() {
        TableProperties tableProperties = createTestTableProperties(instanceProperties, schema);
        return new CompactionJobFactory(instanceProperties, tableProperties);
    }

    protected static Instant ignoredUpdateTime() {
        return Instant.now();
    }

    protected static Instant defaultStartTime() {
        return Instant.parse("2022-09-23T10:51:00.001Z");
    }

    protected static RecordsProcessedSummary defaultSummary() {
        return new RecordsProcessedSummary(
                new RecordsProcessed(200L, 100L),
                defaultStartTime(), Instant.parse("2022-09-23T10:52:00.001Z"));
    }

    protected static CompactionJobStatus startedStatusWithDefaults(CompactionJob job) {
        return jobCreated(job, ignoredUpdateTime(),
                startedCompactionRun(DEFAULT_TASK_ID, defaultStartTime()));
    }

    protected static CompactionJobStatus finishedStatusWithDefaults(CompactionJob job) {
        return jobCreated(job, ignoredUpdateTime(),
                finishedCompactionRun(DEFAULT_TASK_ID, defaultSummary()));
    }

    protected CompactionJobStatus getJobStatus(String jobId) {
        return getJobStatus(store, jobId);
    }

    protected CompactionJobStatus getJobStatus(CompactionJobStatusStore store, String jobId) {
        return store.getJob(jobId).orElseThrow(() -> new IllegalStateException("Job not found: " + jobId));
    }

    protected List<CompactionJobStatus> getAllJobStatuses() {
        return store.getAllJobs(tableId);
    }
}<|MERGE_RESOLUTION|>--- conflicted
+++ resolved
@@ -36,10 +36,6 @@
 import sleeper.core.schema.Schema;
 import sleeper.core.schema.type.StringType;
 import sleeper.core.statestore.FileReferenceFactory;
-<<<<<<< HEAD
-import sleeper.core.table.TableStatus;
-=======
->>>>>>> 1a57f727
 import sleeper.dynamodb.tools.DynamoDBTestBase;
 
 import java.time.Duration;
@@ -71,11 +67,7 @@
     private final Schema schema = schemaWithKey("key", new StringType());
     private final TableProperties tableProperties = createTestTableProperties(instanceProperties, schema);
 
-<<<<<<< HEAD
-    protected final TableStatus tableId = tableProperties.getId();
-=======
     protected final String tableId = tableProperties.get(TABLE_ID);
->>>>>>> 1a57f727
     protected final CompactionJobFactory jobFactory = new CompactionJobFactory(instanceProperties, tableProperties);
     protected final CompactionJobStatusStore store = CompactionJobStatusStoreFactory.getStatusStore(dynamoDBClient, instanceProperties);
 
