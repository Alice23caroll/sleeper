/*
 * Copyright 2022-2024 Crown Copyright
 *
 * Licensed under the Apache License, Version 2.0 (the "License");
 * you may not use this file except in compliance with the License.
 * You may obtain a copy of the License at
 *
 *     http://www.apache.org/licenses/LICENSE-2.0
 *
 * Unless required by applicable law or agreed to in writing, software
 * distributed under the License is distributed on an "AS IS" BASIS,
 * WITHOUT WARRANTIES OR CONDITIONS OF ANY KIND, either express or implied.
 * See the License for the specific language governing permissions and
 * limitations under the License.
 */
package sleeper.compaction.strategy.impl;

import org.junit.jupiter.api.BeforeEach;
import org.junit.jupiter.api.Test;

import sleeper.compaction.job.CompactionJob;
import sleeper.configuration.properties.instance.InstanceProperties;
import sleeper.configuration.properties.table.TableProperties;
<<<<<<< HEAD
import sleeper.core.partition.Partition;
import sleeper.core.schema.type.IntType;
import sleeper.core.statestore.FileReference;
=======
import sleeper.core.partition.PartitionsBuilder;
import sleeper.core.schema.Schema;
import sleeper.core.statestore.FileInfo;
import sleeper.core.statestore.FileInfoFactory;
>>>>>>> d87cb896

import java.util.ArrayList;
import java.util.Arrays;
import java.util.Collections;
import java.util.Comparator;
import java.util.List;
import java.util.stream.Collectors;

import static org.assertj.core.api.Assertions.assertThat;
import static sleeper.configuration.properties.InstancePropertiesTestHelper.createTestInstanceProperties;
import static sleeper.configuration.properties.instance.CdkDefinedInstanceProperty.DATA_BUCKET;
import static sleeper.configuration.properties.instance.CommonProperty.FILE_SYSTEM;
import static sleeper.configuration.properties.table.TablePropertiesTestHelper.createTestTableProperties;
import static sleeper.configuration.properties.table.TableProperty.COMPACTION_FILES_BATCH_SIZE;
import static sleeper.configuration.properties.table.TableProperty.SIZE_RATIO_COMPACTION_STRATEGY_RATIO;
import static sleeper.configuration.properties.table.TableProperty.TABLE_ID;
import static sleeper.configuration.properties.table.TableProperty.TABLE_NAME;
import static sleeper.core.schema.SchemaTestHelper.schemaWithKey;

public class SizeRatioCompactionStrategyTest {

    private static final Schema DEFAULT_SCHEMA = schemaWithKey("key");
    private final InstanceProperties instanceProperties = createTestInstanceProperties();
    private final TableProperties tableProperties = createTestTableProperties(instanceProperties, schemaWithKey("key"));
    private final PartitionsBuilder partitions = new PartitionsBuilder(DEFAULT_SCHEMA)
            .singlePartition("root");
    private final FileInfoFactory factory = FileInfoFactory.from(partitions.buildTree());

    @BeforeEach
    void setUp() {
        instanceProperties.set(FILE_SYSTEM, "file://");
        instanceProperties.set(DATA_BUCKET, "databucket");
        tableProperties.set(TABLE_NAME, "table");
        tableProperties.set(TABLE_ID, "table-id");
    }

    @Test
    public void shouldCreateOneJobWhenOneLeafPartitionAndFilesMeetCriteria() {
        // Given
        tableProperties.set(COMPACTION_FILES_BATCH_SIZE, "11");
<<<<<<< HEAD
        SizeRatioCompactionStrategy sizeRatioCompactionStrategy = new SizeRatioCompactionStrategy();
        sizeRatioCompactionStrategy.init(instanceProperties, tableProperties);
        Partition partition = Partition.builder()
                .id("root")
                .rowKeyTypes(new IntType())
                .leafPartition(true)
                .parentPartitionId(null)
                .childPartitionIds(Collections.emptyList())
                .build();
        List<Partition> partitions = Collections.singletonList(partition);
        List<FileReference> fileReferences = new ArrayList<>();
        for (int i = 0; i < 8; i++) {
            FileReference fileReference = FileReference.wholeFile()
                    .filename("file-" + i)
                    .partitionId(partition.getId())
                    .numberOfRecords(i == 7 ? 100L : 50L)
                    .build();
            fileReferences.add(fileReference);
        }

        // When
        List<CompactionJob> compactionJobs = sizeRatioCompactionStrategy.createCompactionJobs(Collections.emptyList(), fileReferences, partitions);

        // Then
        assertThat(compactionJobs).hasSize(1);

        checkJob(compactionJobs.get(0), fileReferences.stream().map(FileReference::getFilename).collect(Collectors.toList()), partition.getId(), instanceProperties.get(FILE_SYSTEM));
=======
        SizeRatioCompactionStrategy strategy = new SizeRatioCompactionStrategy();
        strategy.init(instanceProperties, tableProperties);
        List<FileInfo> fileInfos = new ArrayList<>();
        for (int i = 0; i < 8; i++) {
            FileInfo fileInfo = factory.rootFile("file-" + i, i == 7 ? 100L : 50L);
            fileInfos.add(fileInfo);
        }

        // When
        List<CompactionJob> compactionJobs = strategy.createCompactionJobs(List.of(), fileInfos, partitions.buildList());

        // Then
        assertThat(compactionJobs).hasSize(1);
        checkJob(compactionJobs.get(0), fileInfos);
>>>>>>> d87cb896
    }

    @Test
    public void shouldCreateNoJobsWhenOneLeafPartitionAndFilesDoNotMeetCriteria() {
        // Given
        tableProperties.set(COMPACTION_FILES_BATCH_SIZE, "11");
<<<<<<< HEAD
        SizeRatioCompactionStrategy sizeRatioCompactionStrategy = new SizeRatioCompactionStrategy();
        sizeRatioCompactionStrategy.init(instanceProperties, tableProperties);
        Partition partition = Partition.builder()
                .id("root")
                .rowKeyTypes(new IntType())
                .leafPartition(true)
                .parentPartitionId(null)
                .childPartitionIds(Collections.emptyList())
                .build();
        List<Partition> partitions = Collections.singletonList(partition);
        List<FileReference> fileReferences = new ArrayList<>();
        for (int i = 0; i < 8; i++) {
            FileReference fileReference = FileReference.wholeFile()
                    .filename("file-" + i)
                    .partitionId(partition.getId())
                    .numberOfRecords((long) Math.pow(2, i + 1))
                    .build();
            fileReferences.add(fileReference);
        }

        // When
        List<CompactionJob> compactionJobs = sizeRatioCompactionStrategy.createCompactionJobs(Collections.emptyList(), fileReferences, partitions);
=======
        SizeRatioCompactionStrategy strategy = new SizeRatioCompactionStrategy();
        strategy.init(instanceProperties, tableProperties);
        List<FileInfo> fileInfos = new ArrayList<>();
        for (int i = 0; i < 8; i++) {
            FileInfo fileInfo = factory.rootFile("file-" + i, (long) Math.pow(2, i + 1));
            fileInfos.add(fileInfo);
        }

        // When
        List<CompactionJob> compactionJobs = strategy.createCompactionJobs(List.of(), fileInfos, partitions.buildList());
>>>>>>> d87cb896

        // Then
        assertThat(compactionJobs).isEmpty();
    }

    @Test
    public void shouldCreateMultipleJobsWhenMoreThanBatchFilesMeetCriteria() {
        // Given
        tableProperties.set(COMPACTION_FILES_BATCH_SIZE, "5");
        SizeRatioCompactionStrategy strategy = new SizeRatioCompactionStrategy();
        strategy.init(instanceProperties, tableProperties);
        //  - First batch that meet criteria
        //  - 9, 9, 9, 9, 10
        //  - Second batch that meet criteria
        //  - 90, 90, 90, 90, 100
        //  - Collectively they all meet the criteria as well
        List<Integer> sizes = Arrays.asList(9, 9, 9, 9, 10, 90, 90, 90, 90, 100);
        List<FileReference> fileReferences = new ArrayList<>();
        for (int i = 0; i < 10; i++) {
<<<<<<< HEAD
            FileReference fileReference = FileReference.wholeFile()
                    .filename("file-" + i)
                    .partitionId(partition.getId())
                    .numberOfRecords((long) sizes.get(i))
                    .build();
            fileReferences.add(fileReference);
=======
            FileInfo fileInfo = factory.rootFile("file-" + i, (long) sizes.get(i));
            fileInfos.add(fileInfo);
>>>>>>> d87cb896
        }
        List<FileReference> shuffledFileReferences = new ArrayList<>(fileReferences);
        Collections.shuffle(shuffledFileReferences);

        // When
<<<<<<< HEAD
        List<CompactionJob> compactionJobs = sizeRatioCompactionStrategy.createCompactionJobs(Collections.emptyList(), shuffledFileReferences, partitions);

        // Then
        assertThat(compactionJobs).hasSize(2);

        List<String> filesForJob1 = new ArrayList<>();
        for (int i = 0; i < 5; i++) {
            filesForJob1.add(fileReferences.get(i).getFilename());
        }
        checkJob(compactionJobs.get(0), filesForJob1, partition.getId(), instanceProperties.get(FILE_SYSTEM));

        List<String> filesForJob2 = new ArrayList<>();
        for (int i = 5; i < 10; i++) {
            filesForJob2.add(fileReferences.get(i).getFilename());
        }
        checkJob(compactionJobs.get(1), filesForJob2, partition.getId(), instanceProperties.get(FILE_SYSTEM));
=======
        List<CompactionJob> compactionJobs = strategy.createCompactionJobs(List.of(), shuffledFileInfos, partitions.buildList());

        // Then
        assertThat(compactionJobs).hasSize(2);
        checkJob(compactionJobs.get(0), fileInfos.subList(0, 5));
        checkJob(compactionJobs.get(1), fileInfos.subList(5, 10));
>>>>>>> d87cb896
    }

    @Test
    public void shouldCreateJobWithLessThanBatchSizeNumberOfFiles() {
        // Given
        tableProperties.set(COMPACTION_FILES_BATCH_SIZE, "5");
        tableProperties.set(SIZE_RATIO_COMPACTION_STRATEGY_RATIO, "2");
        SizeRatioCompactionStrategy strategy = new SizeRatioCompactionStrategy();
        strategy.init(instanceProperties, tableProperties);
        //  - First batch that meet criteria
        //  - 9, 9, 9, 9, 10
        //  - Second batch that meet criteria
        //  - 90, 90, 90, 90, 100
        //  - Third batch that meets criteria and is smaller than batch size
        //  - 200, 200, 200
        //  - Collectively they all meet the criteria as well
        List<Integer> sizes = Arrays.asList(9, 9, 9, 9, 10, 90, 90, 90, 90, 100, 200, 200, 200);
        List<FileReference> fileReferences = new ArrayList<>();
        for (int i = 0; i < sizes.size(); i++) {
<<<<<<< HEAD
            FileReference fileReference = FileReference.wholeFile()
                    .filename("file-" + i)
                    .partitionId(partition.getId())
                    .numberOfRecords((long) sizes.get(i))
                    .build();
            fileReferences.add(fileReference);
=======
            FileInfo fileInfo = factory.rootFile("file-" + i, (long) sizes.get(i));
            fileInfos.add(fileInfo);
>>>>>>> d87cb896
        }
        List<FileReference> shuffledFileReferences = new ArrayList<>(fileReferences);
        Collections.shuffle(shuffledFileReferences);

        // When
<<<<<<< HEAD
        List<CompactionJob> compactionJobs = sizeRatioCompactionStrategy.createCompactionJobs(Collections.emptyList(), shuffledFileReferences, partitions);

        // Then
        assertThat(compactionJobs).hasSize(3);

        List<String> filesForJob1 = new ArrayList<>();
        for (int i = 0; i < 5; i++) {
            filesForJob1.add(fileReferences.get(i).getFilename());
        }
        checkJob(compactionJobs.get(0), filesForJob1, partition.getId(), instanceProperties.get(FILE_SYSTEM));

        List<String> filesForJob2 = new ArrayList<>();
        for (int i = 5; i < 10; i++) {
            filesForJob2.add(fileReferences.get(i).getFilename());
        }
        checkJob(compactionJobs.get(1), filesForJob2, partition.getId(), instanceProperties.get(FILE_SYSTEM));

        List<String> filesForJob3 = new ArrayList<>();
        for (int i = 10; i < 13; i++) {
            filesForJob3.add(fileReferences.get(i).getFilename());
        }
        checkJob(compactionJobs.get(2), filesForJob3, partition.getId(), instanceProperties.get(FILE_SYSTEM));
=======
        List<CompactionJob> compactionJobs = strategy.createCompactionJobs(List.of(), shuffledFileInfos, partitions.buildList());

        // Then
        assertThat(compactionJobs).hasSize(3);
        checkJob(compactionJobs.get(0), fileInfos.subList(0, 5));
        checkJob(compactionJobs.get(1), fileInfos.subList(5, 10));
        checkJob(compactionJobs.get(2), fileInfos.subList(10, 13));
>>>>>>> d87cb896
    }

    private void checkJob(CompactionJob job, List<FileInfo> files) {
        CompactionJob expectedCompactionJob = CompactionJob.builder()
                .tableId("table-id")
                .jobId(job.getId()) // Job id is a UUID so we don't know what it will be
                .partitionId("root")
                .inputFiles(files.stream().map(FileInfo::getFilename).collect(Collectors.toList()))
                .isSplittingJob(false)
                .outputFile("file://databucket/table-id/partition_root/" + job.getId() + ".parquet")
                .iteratorClassName(null)
                .iteratorConfig(null).build();
        job.getInputFiles().sort(Comparator.naturalOrder());
        assertThat(job).isEqualTo(expectedCompactionJob);
    }
}<|MERGE_RESOLUTION|>--- conflicted
+++ resolved
@@ -21,16 +21,10 @@
 import sleeper.compaction.job.CompactionJob;
 import sleeper.configuration.properties.instance.InstanceProperties;
 import sleeper.configuration.properties.table.TableProperties;
-<<<<<<< HEAD
-import sleeper.core.partition.Partition;
-import sleeper.core.schema.type.IntType;
-import sleeper.core.statestore.FileReference;
-=======
 import sleeper.core.partition.PartitionsBuilder;
 import sleeper.core.schema.Schema;
-import sleeper.core.statestore.FileInfo;
-import sleeper.core.statestore.FileInfoFactory;
->>>>>>> d87cb896
+import sleeper.core.statestore.FileReference;
+import sleeper.core.statestore.FileReferenceFactory;
 
 import java.util.ArrayList;
 import java.util.Arrays;
@@ -57,7 +51,7 @@
     private final TableProperties tableProperties = createTestTableProperties(instanceProperties, schemaWithKey("key"));
     private final PartitionsBuilder partitions = new PartitionsBuilder(DEFAULT_SCHEMA)
             .singlePartition("root");
-    private final FileInfoFactory factory = FileInfoFactory.from(partitions.buildTree());
+    private final FileReferenceFactory factory = FileReferenceFactory.from(partitions.buildTree());
 
     @BeforeEach
     void setUp() {
@@ -71,91 +65,36 @@
     public void shouldCreateOneJobWhenOneLeafPartitionAndFilesMeetCriteria() {
         // Given
         tableProperties.set(COMPACTION_FILES_BATCH_SIZE, "11");
-<<<<<<< HEAD
-        SizeRatioCompactionStrategy sizeRatioCompactionStrategy = new SizeRatioCompactionStrategy();
-        sizeRatioCompactionStrategy.init(instanceProperties, tableProperties);
-        Partition partition = Partition.builder()
-                .id("root")
-                .rowKeyTypes(new IntType())
-                .leafPartition(true)
-                .parentPartitionId(null)
-                .childPartitionIds(Collections.emptyList())
-                .build();
-        List<Partition> partitions = Collections.singletonList(partition);
+        SizeRatioCompactionStrategy strategy = new SizeRatioCompactionStrategy();
+        strategy.init(instanceProperties, tableProperties);
         List<FileReference> fileReferences = new ArrayList<>();
         for (int i = 0; i < 8; i++) {
-            FileReference fileReference = FileReference.wholeFile()
-                    .filename("file-" + i)
-                    .partitionId(partition.getId())
-                    .numberOfRecords(i == 7 ? 100L : 50L)
-                    .build();
+            FileReference fileReference = factory.rootFile("file-" + i, i == 7 ? 100L : 50L);
             fileReferences.add(fileReference);
         }
 
         // When
-        List<CompactionJob> compactionJobs = sizeRatioCompactionStrategy.createCompactionJobs(Collections.emptyList(), fileReferences, partitions);
+        List<CompactionJob> compactionJobs = strategy.createCompactionJobs(List.of(), fileReferences, partitions.buildList());
 
         // Then
         assertThat(compactionJobs).hasSize(1);
-
-        checkJob(compactionJobs.get(0), fileReferences.stream().map(FileReference::getFilename).collect(Collectors.toList()), partition.getId(), instanceProperties.get(FILE_SYSTEM));
-=======
-        SizeRatioCompactionStrategy strategy = new SizeRatioCompactionStrategy();
-        strategy.init(instanceProperties, tableProperties);
-        List<FileInfo> fileInfos = new ArrayList<>();
-        for (int i = 0; i < 8; i++) {
-            FileInfo fileInfo = factory.rootFile("file-" + i, i == 7 ? 100L : 50L);
-            fileInfos.add(fileInfo);
-        }
-
-        // When
-        List<CompactionJob> compactionJobs = strategy.createCompactionJobs(List.of(), fileInfos, partitions.buildList());
-
-        // Then
-        assertThat(compactionJobs).hasSize(1);
-        checkJob(compactionJobs.get(0), fileInfos);
->>>>>>> d87cb896
+        checkJob(compactionJobs.get(0), fileReferences);
     }
 
     @Test
     public void shouldCreateNoJobsWhenOneLeafPartitionAndFilesDoNotMeetCriteria() {
         // Given
         tableProperties.set(COMPACTION_FILES_BATCH_SIZE, "11");
-<<<<<<< HEAD
-        SizeRatioCompactionStrategy sizeRatioCompactionStrategy = new SizeRatioCompactionStrategy();
-        sizeRatioCompactionStrategy.init(instanceProperties, tableProperties);
-        Partition partition = Partition.builder()
-                .id("root")
-                .rowKeyTypes(new IntType())
-                .leafPartition(true)
-                .parentPartitionId(null)
-                .childPartitionIds(Collections.emptyList())
-                .build();
-        List<Partition> partitions = Collections.singletonList(partition);
+        SizeRatioCompactionStrategy strategy = new SizeRatioCompactionStrategy();
+        strategy.init(instanceProperties, tableProperties);
         List<FileReference> fileReferences = new ArrayList<>();
         for (int i = 0; i < 8; i++) {
-            FileReference fileReference = FileReference.wholeFile()
-                    .filename("file-" + i)
-                    .partitionId(partition.getId())
-                    .numberOfRecords((long) Math.pow(2, i + 1))
-                    .build();
+            FileReference fileReference = factory.rootFile("file-" + i, (long) Math.pow(2, i + 1));
             fileReferences.add(fileReference);
         }
 
         // When
-        List<CompactionJob> compactionJobs = sizeRatioCompactionStrategy.createCompactionJobs(Collections.emptyList(), fileReferences, partitions);
-=======
-        SizeRatioCompactionStrategy strategy = new SizeRatioCompactionStrategy();
-        strategy.init(instanceProperties, tableProperties);
-        List<FileInfo> fileInfos = new ArrayList<>();
-        for (int i = 0; i < 8; i++) {
-            FileInfo fileInfo = factory.rootFile("file-" + i, (long) Math.pow(2, i + 1));
-            fileInfos.add(fileInfo);
-        }
-
-        // When
-        List<CompactionJob> compactionJobs = strategy.createCompactionJobs(List.of(), fileInfos, partitions.buildList());
->>>>>>> d87cb896
+        List<CompactionJob> compactionJobs = strategy.createCompactionJobs(List.of(), fileReferences, partitions.buildList());
 
         // Then
         assertThat(compactionJobs).isEmpty();
@@ -175,47 +114,19 @@
         List<Integer> sizes = Arrays.asList(9, 9, 9, 9, 10, 90, 90, 90, 90, 100);
         List<FileReference> fileReferences = new ArrayList<>();
         for (int i = 0; i < 10; i++) {
-<<<<<<< HEAD
-            FileReference fileReference = FileReference.wholeFile()
-                    .filename("file-" + i)
-                    .partitionId(partition.getId())
-                    .numberOfRecords((long) sizes.get(i))
-                    .build();
+            FileReference fileReference = factory.rootFile("file-" + i, (long) sizes.get(i));
             fileReferences.add(fileReference);
-=======
-            FileInfo fileInfo = factory.rootFile("file-" + i, (long) sizes.get(i));
-            fileInfos.add(fileInfo);
->>>>>>> d87cb896
         }
         List<FileReference> shuffledFileReferences = new ArrayList<>(fileReferences);
         Collections.shuffle(shuffledFileReferences);
 
         // When
-<<<<<<< HEAD
-        List<CompactionJob> compactionJobs = sizeRatioCompactionStrategy.createCompactionJobs(Collections.emptyList(), shuffledFileReferences, partitions);
+        List<CompactionJob> compactionJobs = strategy.createCompactionJobs(List.of(), shuffledFileReferences, partitions.buildList());
 
         // Then
         assertThat(compactionJobs).hasSize(2);
-
-        List<String> filesForJob1 = new ArrayList<>();
-        for (int i = 0; i < 5; i++) {
-            filesForJob1.add(fileReferences.get(i).getFilename());
-        }
-        checkJob(compactionJobs.get(0), filesForJob1, partition.getId(), instanceProperties.get(FILE_SYSTEM));
-
-        List<String> filesForJob2 = new ArrayList<>();
-        for (int i = 5; i < 10; i++) {
-            filesForJob2.add(fileReferences.get(i).getFilename());
-        }
-        checkJob(compactionJobs.get(1), filesForJob2, partition.getId(), instanceProperties.get(FILE_SYSTEM));
-=======
-        List<CompactionJob> compactionJobs = strategy.createCompactionJobs(List.of(), shuffledFileInfos, partitions.buildList());
-
-        // Then
-        assertThat(compactionJobs).hasSize(2);
-        checkJob(compactionJobs.get(0), fileInfos.subList(0, 5));
-        checkJob(compactionJobs.get(1), fileInfos.subList(5, 10));
->>>>>>> d87cb896
+        checkJob(compactionJobs.get(0), fileReferences.subList(0, 5));
+        checkJob(compactionJobs.get(1), fileReferences.subList(5, 10));
     }
 
     @Test
@@ -235,62 +146,28 @@
         List<Integer> sizes = Arrays.asList(9, 9, 9, 9, 10, 90, 90, 90, 90, 100, 200, 200, 200);
         List<FileReference> fileReferences = new ArrayList<>();
         for (int i = 0; i < sizes.size(); i++) {
-<<<<<<< HEAD
-            FileReference fileReference = FileReference.wholeFile()
-                    .filename("file-" + i)
-                    .partitionId(partition.getId())
-                    .numberOfRecords((long) sizes.get(i))
-                    .build();
+            FileReference fileReference = factory.rootFile("file-" + i, (long) sizes.get(i));
             fileReferences.add(fileReference);
-=======
-            FileInfo fileInfo = factory.rootFile("file-" + i, (long) sizes.get(i));
-            fileInfos.add(fileInfo);
->>>>>>> d87cb896
         }
         List<FileReference> shuffledFileReferences = new ArrayList<>(fileReferences);
         Collections.shuffle(shuffledFileReferences);
 
         // When
-<<<<<<< HEAD
-        List<CompactionJob> compactionJobs = sizeRatioCompactionStrategy.createCompactionJobs(Collections.emptyList(), shuffledFileReferences, partitions);
+        List<CompactionJob> compactionJobs = strategy.createCompactionJobs(List.of(), shuffledFileReferences, partitions.buildList());
 
         // Then
         assertThat(compactionJobs).hasSize(3);
-
-        List<String> filesForJob1 = new ArrayList<>();
-        for (int i = 0; i < 5; i++) {
-            filesForJob1.add(fileReferences.get(i).getFilename());
-        }
-        checkJob(compactionJobs.get(0), filesForJob1, partition.getId(), instanceProperties.get(FILE_SYSTEM));
-
-        List<String> filesForJob2 = new ArrayList<>();
-        for (int i = 5; i < 10; i++) {
-            filesForJob2.add(fileReferences.get(i).getFilename());
-        }
-        checkJob(compactionJobs.get(1), filesForJob2, partition.getId(), instanceProperties.get(FILE_SYSTEM));
-
-        List<String> filesForJob3 = new ArrayList<>();
-        for (int i = 10; i < 13; i++) {
-            filesForJob3.add(fileReferences.get(i).getFilename());
-        }
-        checkJob(compactionJobs.get(2), filesForJob3, partition.getId(), instanceProperties.get(FILE_SYSTEM));
-=======
-        List<CompactionJob> compactionJobs = strategy.createCompactionJobs(List.of(), shuffledFileInfos, partitions.buildList());
-
-        // Then
-        assertThat(compactionJobs).hasSize(3);
-        checkJob(compactionJobs.get(0), fileInfos.subList(0, 5));
-        checkJob(compactionJobs.get(1), fileInfos.subList(5, 10));
-        checkJob(compactionJobs.get(2), fileInfos.subList(10, 13));
->>>>>>> d87cb896
+        checkJob(compactionJobs.get(0), fileReferences.subList(0, 5));
+        checkJob(compactionJobs.get(1), fileReferences.subList(5, 10));
+        checkJob(compactionJobs.get(2), fileReferences.subList(10, 13));
     }
 
-    private void checkJob(CompactionJob job, List<FileInfo> files) {
+    private void checkJob(CompactionJob job, List<FileReference> files) {
         CompactionJob expectedCompactionJob = CompactionJob.builder()
                 .tableId("table-id")
                 .jobId(job.getId()) // Job id is a UUID so we don't know what it will be
                 .partitionId("root")
-                .inputFiles(files.stream().map(FileInfo::getFilename).collect(Collectors.toList()))
+                .inputFiles(files.stream().map(FileReference::getFilename).collect(Collectors.toList()))
                 .isSplittingJob(false)
                 .outputFile("file://databucket/table-id/partition_root/" + job.getId() + ".parquet")
                 .iteratorClassName(null)
