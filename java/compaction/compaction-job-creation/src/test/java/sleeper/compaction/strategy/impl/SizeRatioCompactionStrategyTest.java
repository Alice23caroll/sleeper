/*
 * Copyright 2022-2024 Crown Copyright
 *
 * Licensed under the Apache License, Version 2.0 (the "License");
 * you may not use this file except in compliance with the License.
 * You may obtain a copy of the License at
 *
 *     http://www.apache.org/licenses/LICENSE-2.0
 *
 * Unless required by applicable law or agreed to in writing, software
 * distributed under the License is distributed on an "AS IS" BASIS,
 * WITHOUT WARRANTIES OR CONDITIONS OF ANY KIND, either express or implied.
 * See the License for the specific language governing permissions and
 * limitations under the License.
 */
package sleeper.compaction.strategy.impl;

import org.junit.jupiter.api.BeforeEach;
import org.junit.jupiter.api.Test;

import sleeper.compaction.job.CompactionJob;
import sleeper.configuration.properties.instance.InstanceProperties;
import sleeper.configuration.properties.table.TableProperties;
import sleeper.core.partition.PartitionTree;
import sleeper.core.partition.PartitionsBuilder;
import sleeper.core.schema.Schema;
import sleeper.core.statestore.FileReference;
import sleeper.core.statestore.FileReferenceFactory;

import java.util.ArrayList;
import java.util.List;

import static org.assertj.core.api.Assertions.assertThat;
import static sleeper.configuration.properties.InstancePropertiesTestHelper.createTestInstanceProperties;
import static sleeper.configuration.properties.instance.CdkDefinedInstanceProperty.DATA_BUCKET;
import static sleeper.configuration.properties.instance.CommonProperty.FILE_SYSTEM;
import static sleeper.configuration.properties.table.TablePropertiesTestHelper.createTestTableProperties;
import static sleeper.configuration.properties.table.TableProperty.COMPACTION_FILES_BATCH_SIZE;
import static sleeper.configuration.properties.table.TableProperty.SIZE_RATIO_COMPACTION_STRATEGY_RATIO;
import static sleeper.configuration.properties.table.TableProperty.TABLE_ID;
import static sleeper.configuration.properties.table.TableProperty.TABLE_NAME;
import static sleeper.core.schema.SchemaTestHelper.schemaWithKey;

public class SizeRatioCompactionStrategyTest {

    private static final Schema DEFAULT_SCHEMA = schemaWithKey("key");
    private final InstanceProperties instanceProperties = createTestInstanceProperties();
    private final TableProperties tableProperties = createTestTableProperties(instanceProperties, DEFAULT_SCHEMA);
    private final PartitionTree partitionTree = new PartitionsBuilder(DEFAULT_SCHEMA)
            .singlePartition("root")
            .buildTree();
    private final FileReferenceFactory fileInfoFactory = FileReferenceFactory.from(partitionTree);

    @BeforeEach
    void setUp() {
        instanceProperties.set(FILE_SYSTEM, "file://");
        instanceProperties.set(DATA_BUCKET, "databucket");
        tableProperties.set(TABLE_NAME, "table");
        tableProperties.set(TABLE_ID, "table-id");
    }

    @Test
    public void shouldCreateOneJobWhenOneLeafPartitionAndFilesMeetCriteria() {
        // Given
        tableProperties.set(COMPACTION_FILES_BATCH_SIZE, "11");
        SizeRatioCompactionStrategy strategy = new SizeRatioCompactionStrategy();
        strategy.init(instanceProperties, tableProperties);
        List<FileReference> fileReferences = new ArrayList<>();
        for (int i = 0; i < 8; i++) {
            FileReference fileReference = fileInfoFactory.rootFile("file-" + i, i == 7 ? 100L : 50L);
            fileReferences.add(fileReference);
        }

        // When
        List<CompactionJob> compactionJobs = strategy.createCompactionJobs(List.of(), fileReferences, partitionTree.getAllPartitions());

        // Then
<<<<<<< HEAD
        assertThat(compactionJobs).hasSize(1);
        checkJob(compactionJobs.get(0), fileReferences);
=======
        assertThat(compactionJobs).containsExactly(
                jobWithFiles(compactionJobs.get(0), List.of(
                        "file-0", "file-1", "file-2", "file-3", "file-4", "file-5", "file-6", "file-7")));
>>>>>>> b8b45040
    }

    @Test
    public void shouldCreateNoJobsWhenOneLeafPartitionAndFilesDoNotMeetCriteria() {
        // Given
        tableProperties.set(COMPACTION_FILES_BATCH_SIZE, "11");
        SizeRatioCompactionStrategy strategy = new SizeRatioCompactionStrategy();
        strategy.init(instanceProperties, tableProperties);
        List<FileReference> fileReferences = new ArrayList<>();
        for (int i = 0; i < 8; i++) {
            FileReference fileReference = fileInfoFactory.rootFile("file-" + i, (long) Math.pow(2, i + 1));
            fileReferences.add(fileReference);
        }

        // When
        List<CompactionJob> compactionJobs = strategy.createCompactionJobs(List.of(), fileReferences, partitionTree.getAllPartitions());

        // Then
        assertThat(compactionJobs).isEmpty();
    }

    @Test
    public void shouldCreateMultipleJobsWhenMoreThanBatchFilesMeetCriteria() {
        // Given
        tableProperties.set(COMPACTION_FILES_BATCH_SIZE, "5");
        SizeRatioCompactionStrategy strategy = new SizeRatioCompactionStrategy();
        strategy.init(instanceProperties, tableProperties);
        //  - First batch that meet criteria
        //  - 9, 9, 9, 9, 10
        //  - Second batch that meet criteria
        //  - 90, 90, 90, 90, 100
        //  - Collectively they all meet the criteria as well
<<<<<<< HEAD
        List<Integer> sizes = Arrays.asList(9, 9, 9, 9, 10, 90, 90, 90, 90, 100);
        List<FileReference> fileReferences = new ArrayList<>();
        for (int i = 0; i < 10; i++) {
            FileReference fileReference = fileInfoFactory.rootFile("file-" + i, (long) sizes.get(i));
            fileReferences.add(fileReference);
        }
        List<FileReference> shuffledFileReferences = new ArrayList<>(fileReferences);
        Collections.shuffle(shuffledFileReferences);

        // When
        List<CompactionJob> compactionJobs = strategy.createCompactionJobs(List.of(), shuffledFileReferences, partitionTree.getAllPartitions());

        // Then
        assertThat(compactionJobs).hasSize(2);
        checkJob(compactionJobs.get(0), fileReferences.subList(0, 5));
        checkJob(compactionJobs.get(1), fileReferences.subList(5, 10));
=======
        List<FileInfo> shuffledFiles = List.of(
                fileInfoFactory.rootFile("B1", 90),
                fileInfoFactory.rootFile("A1", 9),
                fileInfoFactory.rootFile("A2", 9),
                fileInfoFactory.rootFile("B5", 100),
                fileInfoFactory.rootFile("B2", 90),
                fileInfoFactory.rootFile("B3", 90),
                fileInfoFactory.rootFile("A3", 9),
                fileInfoFactory.rootFile("A5", 10),
                fileInfoFactory.rootFile("B4", 90),
                fileInfoFactory.rootFile("A4", 9)
        );

        // When
        List<CompactionJob> jobs = strategy.createCompactionJobs(List.of(), shuffledFiles, partitionTree.getAllPartitions());

        // Then
        assertThat(jobs).hasSize(2);
        assertThat(jobs.get(0)).isEqualTo(jobWithFiles(jobs.get(0), List.of("A1", "A2", "A3", "A4", "A5")));
        assertThat(jobs.get(1)).isEqualTo(jobWithFiles(jobs.get(1), List.of("B1", "B2", "B3", "B4", "B5")));
>>>>>>> b8b45040
    }

    @Test
    public void shouldCreateJobWithLessThanBatchSizeNumberOfFiles() {
        // Given
        tableProperties.set(COMPACTION_FILES_BATCH_SIZE, "5");
        tableProperties.set(SIZE_RATIO_COMPACTION_STRATEGY_RATIO, "2");
        SizeRatioCompactionStrategy strategy = new SizeRatioCompactionStrategy();
        strategy.init(instanceProperties, tableProperties);
        //  - First batch that meet criteria
        //  - 9, 9, 9, 9, 10
        //  - Second batch that meet criteria
        //  - 90, 90, 90, 90, 100
        //  - Third batch that meets criteria and is smaller than batch size
        //  - 200, 200, 200
        //  - Collectively they all meet the criteria as well
<<<<<<< HEAD
        List<Integer> sizes = Arrays.asList(9, 9, 9, 9, 10, 90, 90, 90, 90, 100, 200, 200, 200);
        List<FileReference> fileReferences = new ArrayList<>();
        for (int i = 0; i < sizes.size(); i++) {
            FileReference fileReference = fileInfoFactory.rootFile("file-" + i, (long) sizes.get(i));
            fileReferences.add(fileReference);
        }
        List<FileReference> shuffledFileReferences = new ArrayList<>(fileReferences);
        Collections.shuffle(shuffledFileReferences);

        // When
        List<CompactionJob> compactionJobs = strategy.createCompactionJobs(List.of(), shuffledFileReferences, partitionTree.getAllPartitions());

        // Then
        assertThat(compactionJobs).hasSize(3);
        checkJob(compactionJobs.get(0), fileReferences.subList(0, 5));
        checkJob(compactionJobs.get(1), fileReferences.subList(5, 10));
        checkJob(compactionJobs.get(2), fileReferences.subList(10, 13));
    }

    private void checkJob(CompactionJob job, List<FileReference> files) {
        assertThat(job.getTableId()).isEqualTo("table-id");
        assertThat(job.getPartitionId()).isEqualTo("root");
        assertThat(job.getInputFiles())
                .containsExactlyInAnyOrderElementsOf(files.stream()
                        .map(FileReference::getFilename)
                        .collect(Collectors.toList()));
        assertThat(job.getOutputFile())
                .isEqualTo("file://databucket/table-id/partition_root/" + job.getId() + ".parquet");
        assertThat(job.isSplittingJob()).isFalse();
        assertThat(job.getIteratorClassName()).isNull();
        assertThat(job.getIteratorConfig()).isNull();
=======
        List<FileInfo> shuffledFiles = List.of(
                fileInfoFactory.rootFile("B1", 90),
                fileInfoFactory.rootFile("A1", 9),
                fileInfoFactory.rootFile("C1", 200),
                fileInfoFactory.rootFile("A2", 9),
                fileInfoFactory.rootFile("B5", 100),
                fileInfoFactory.rootFile("B2", 90),
                fileInfoFactory.rootFile("B3", 90),
                fileInfoFactory.rootFile("A3", 9),
                fileInfoFactory.rootFile("A5", 10),
                fileInfoFactory.rootFile("C2", 200),
                fileInfoFactory.rootFile("B4", 90),
                fileInfoFactory.rootFile("C3", 200),
                fileInfoFactory.rootFile("A4", 9)
        );

        // When
        List<CompactionJob> jobs = strategy.createCompactionJobs(List.of(), shuffledFiles, partitionTree.getAllPartitions());

        // Then
        assertThat(jobs).hasSize(3);
        assertThat(jobs.get(0)).isEqualTo(jobWithFiles(jobs.get(0), List.of("A1", "A2", "A3", "A4", "A5")));
        assertThat(jobs.get(1)).isEqualTo(jobWithFiles(jobs.get(1), List.of("B1", "B2", "B3", "B4", "B5")));
        assertThat(jobs.get(2)).isEqualTo(jobWithFiles(jobs.get(2), List.of("C1", "C2", "C3")));
    }

    private CompactionJob jobWithFiles(CompactionJob job, List<String> files) {
        return CompactionJob.builder()
                .tableId("table-id")
                .jobId(job.getId()) // Job id is a UUID so we don't know what it will be
                .partitionId("root")
                .inputFiles(files)
                .isSplittingJob(false)
                .outputFile("file://databucket/table-id/partition_root/" + job.getId() + ".parquet")
                .iteratorClassName(null)
                .iteratorConfig(null)
                .build();
>>>>>>> b8b45040
    }
}<|MERGE_RESOLUTION|>--- conflicted
+++ resolved
@@ -49,7 +49,7 @@
     private final PartitionTree partitionTree = new PartitionsBuilder(DEFAULT_SCHEMA)
             .singlePartition("root")
             .buildTree();
-    private final FileReferenceFactory fileInfoFactory = FileReferenceFactory.from(partitionTree);
+    private final FileReferenceFactory fileReferenceFactory = FileReferenceFactory.from(partitionTree);
 
     @BeforeEach
     void setUp() {
@@ -67,7 +67,7 @@
         strategy.init(instanceProperties, tableProperties);
         List<FileReference> fileReferences = new ArrayList<>();
         for (int i = 0; i < 8; i++) {
-            FileReference fileReference = fileInfoFactory.rootFile("file-" + i, i == 7 ? 100L : 50L);
+            FileReference fileReference = fileReferenceFactory.rootFile("file-" + i, i == 7 ? 100L : 50L);
             fileReferences.add(fileReference);
         }
 
@@ -75,14 +75,9 @@
         List<CompactionJob> compactionJobs = strategy.createCompactionJobs(List.of(), fileReferences, partitionTree.getAllPartitions());
 
         // Then
-<<<<<<< HEAD
-        assertThat(compactionJobs).hasSize(1);
-        checkJob(compactionJobs.get(0), fileReferences);
-=======
         assertThat(compactionJobs).containsExactly(
                 jobWithFiles(compactionJobs.get(0), List.of(
                         "file-0", "file-1", "file-2", "file-3", "file-4", "file-5", "file-6", "file-7")));
->>>>>>> b8b45040
     }
 
     @Test
@@ -93,7 +88,7 @@
         strategy.init(instanceProperties, tableProperties);
         List<FileReference> fileReferences = new ArrayList<>();
         for (int i = 0; i < 8; i++) {
-            FileReference fileReference = fileInfoFactory.rootFile("file-" + i, (long) Math.pow(2, i + 1));
+            FileReference fileReference = fileReferenceFactory.rootFile("file-" + i, (long) Math.pow(2, i + 1));
             fileReferences.add(fileReference);
         }
 
@@ -115,35 +110,17 @@
         //  - Second batch that meet criteria
         //  - 90, 90, 90, 90, 100
         //  - Collectively they all meet the criteria as well
-<<<<<<< HEAD
-        List<Integer> sizes = Arrays.asList(9, 9, 9, 9, 10, 90, 90, 90, 90, 100);
-        List<FileReference> fileReferences = new ArrayList<>();
-        for (int i = 0; i < 10; i++) {
-            FileReference fileReference = fileInfoFactory.rootFile("file-" + i, (long) sizes.get(i));
-            fileReferences.add(fileReference);
-        }
-        List<FileReference> shuffledFileReferences = new ArrayList<>(fileReferences);
-        Collections.shuffle(shuffledFileReferences);
-
-        // When
-        List<CompactionJob> compactionJobs = strategy.createCompactionJobs(List.of(), shuffledFileReferences, partitionTree.getAllPartitions());
-
-        // Then
-        assertThat(compactionJobs).hasSize(2);
-        checkJob(compactionJobs.get(0), fileReferences.subList(0, 5));
-        checkJob(compactionJobs.get(1), fileReferences.subList(5, 10));
-=======
-        List<FileInfo> shuffledFiles = List.of(
-                fileInfoFactory.rootFile("B1", 90),
-                fileInfoFactory.rootFile("A1", 9),
-                fileInfoFactory.rootFile("A2", 9),
-                fileInfoFactory.rootFile("B5", 100),
-                fileInfoFactory.rootFile("B2", 90),
-                fileInfoFactory.rootFile("B3", 90),
-                fileInfoFactory.rootFile("A3", 9),
-                fileInfoFactory.rootFile("A5", 10),
-                fileInfoFactory.rootFile("B4", 90),
-                fileInfoFactory.rootFile("A4", 9)
+        List<FileReference> shuffledFiles = List.of(
+                fileReferenceFactory.rootFile("B1", 90),
+                fileReferenceFactory.rootFile("A1", 9),
+                fileReferenceFactory.rootFile("A2", 9),
+                fileReferenceFactory.rootFile("B5", 100),
+                fileReferenceFactory.rootFile("B2", 90),
+                fileReferenceFactory.rootFile("B3", 90),
+                fileReferenceFactory.rootFile("A3", 9),
+                fileReferenceFactory.rootFile("A5", 10),
+                fileReferenceFactory.rootFile("B4", 90),
+                fileReferenceFactory.rootFile("A4", 9)
         );
 
         // When
@@ -153,7 +130,6 @@
         assertThat(jobs).hasSize(2);
         assertThat(jobs.get(0)).isEqualTo(jobWithFiles(jobs.get(0), List.of("A1", "A2", "A3", "A4", "A5")));
         assertThat(jobs.get(1)).isEqualTo(jobWithFiles(jobs.get(1), List.of("B1", "B2", "B3", "B4", "B5")));
->>>>>>> b8b45040
     }
 
     @Test
@@ -170,53 +146,20 @@
         //  - Third batch that meets criteria and is smaller than batch size
         //  - 200, 200, 200
         //  - Collectively they all meet the criteria as well
-<<<<<<< HEAD
-        List<Integer> sizes = Arrays.asList(9, 9, 9, 9, 10, 90, 90, 90, 90, 100, 200, 200, 200);
-        List<FileReference> fileReferences = new ArrayList<>();
-        for (int i = 0; i < sizes.size(); i++) {
-            FileReference fileReference = fileInfoFactory.rootFile("file-" + i, (long) sizes.get(i));
-            fileReferences.add(fileReference);
-        }
-        List<FileReference> shuffledFileReferences = new ArrayList<>(fileReferences);
-        Collections.shuffle(shuffledFileReferences);
-
-        // When
-        List<CompactionJob> compactionJobs = strategy.createCompactionJobs(List.of(), shuffledFileReferences, partitionTree.getAllPartitions());
-
-        // Then
-        assertThat(compactionJobs).hasSize(3);
-        checkJob(compactionJobs.get(0), fileReferences.subList(0, 5));
-        checkJob(compactionJobs.get(1), fileReferences.subList(5, 10));
-        checkJob(compactionJobs.get(2), fileReferences.subList(10, 13));
-    }
-
-    private void checkJob(CompactionJob job, List<FileReference> files) {
-        assertThat(job.getTableId()).isEqualTo("table-id");
-        assertThat(job.getPartitionId()).isEqualTo("root");
-        assertThat(job.getInputFiles())
-                .containsExactlyInAnyOrderElementsOf(files.stream()
-                        .map(FileReference::getFilename)
-                        .collect(Collectors.toList()));
-        assertThat(job.getOutputFile())
-                .isEqualTo("file://databucket/table-id/partition_root/" + job.getId() + ".parquet");
-        assertThat(job.isSplittingJob()).isFalse();
-        assertThat(job.getIteratorClassName()).isNull();
-        assertThat(job.getIteratorConfig()).isNull();
-=======
-        List<FileInfo> shuffledFiles = List.of(
-                fileInfoFactory.rootFile("B1", 90),
-                fileInfoFactory.rootFile("A1", 9),
-                fileInfoFactory.rootFile("C1", 200),
-                fileInfoFactory.rootFile("A2", 9),
-                fileInfoFactory.rootFile("B5", 100),
-                fileInfoFactory.rootFile("B2", 90),
-                fileInfoFactory.rootFile("B3", 90),
-                fileInfoFactory.rootFile("A3", 9),
-                fileInfoFactory.rootFile("A5", 10),
-                fileInfoFactory.rootFile("C2", 200),
-                fileInfoFactory.rootFile("B4", 90),
-                fileInfoFactory.rootFile("C3", 200),
-                fileInfoFactory.rootFile("A4", 9)
+        List<FileReference> shuffledFiles = List.of(
+                fileReferenceFactory.rootFile("B1", 90),
+                fileReferenceFactory.rootFile("A1", 9),
+                fileReferenceFactory.rootFile("C1", 200),
+                fileReferenceFactory.rootFile("A2", 9),
+                fileReferenceFactory.rootFile("B5", 100),
+                fileReferenceFactory.rootFile("B2", 90),
+                fileReferenceFactory.rootFile("B3", 90),
+                fileReferenceFactory.rootFile("A3", 9),
+                fileReferenceFactory.rootFile("A5", 10),
+                fileReferenceFactory.rootFile("C2", 200),
+                fileReferenceFactory.rootFile("B4", 90),
+                fileReferenceFactory.rootFile("C3", 200),
+                fileReferenceFactory.rootFile("A4", 9)
         );
 
         // When
@@ -240,6 +183,5 @@
                 .iteratorClassName(null)
                 .iteratorConfig(null)
                 .build();
->>>>>>> b8b45040
     }
 }