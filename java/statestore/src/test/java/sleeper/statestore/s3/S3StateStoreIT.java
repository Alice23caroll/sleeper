--- conflicted
+++ resolved
@@ -67,11 +67,7 @@
         // Given
         Schema schema = schemaWithSingleRowKeyType(new LongType());
         StateStore stateStore = getStateStore(schema);
-<<<<<<< HEAD
-        FileReference fileReference = FileReference.wholeFile()
-=======
-        FileInfo fileInfo = FileInfo.builder()
->>>>>>> d87cb896
+        FileReference fileReference = FileReference.builder()
                 .filename("abc")
                 .partitionId("1")
                 .numberOfRecords(1L)
@@ -96,11 +92,7 @@
         // Given
         Schema schema = schemaWithSingleRowKeyType(new ByteArrayType());
         StateStore stateStore = getStateStore(schema);
-<<<<<<< HEAD
-        FileReference fileReference = FileReference.wholeFile()
-=======
-        FileInfo fileInfo = FileInfo.builder()
->>>>>>> d87cb896
+        FileReference fileReference = FileReference.builder()
                 .filename("abc")
                 .partitionId("1")
                 .numberOfRecords(1L)
@@ -125,11 +117,7 @@
         // Given
         Schema schema = schemaWithTwoRowKeyTypes(new ByteArrayType(), new ByteArrayType());
         StateStore stateStore = getStateStore(schema);
-<<<<<<< HEAD
-        FileReference fileReference = FileReference.wholeFile()
-=======
-        FileInfo fileInfo = FileInfo.builder()
->>>>>>> d87cb896
+        FileReference fileReference = FileReference.builder()
                 .filename("abc")
                 .partitionId("1")
                 .numberOfRecords(1L)
@@ -154,11 +142,7 @@
         // Given
         Schema schema = schemaWithTwoRowKeyTypes(new LongType(), new StringType());
         StateStore stateStore = getStateStore(schema);
-<<<<<<< HEAD
-        FileReference fileReference = FileReference.wholeFile()
-=======
-        FileInfo fileInfo = FileInfo.builder()
->>>>>>> d87cb896
+        FileReference fileReference = FileReference.builder()
                 .filename("abc")
                 .partitionId("1")
                 .numberOfRecords(1L)
@@ -187,11 +171,7 @@
         Set<FileReference> expected = new HashSet<>();
         stateStore.fixTime(Instant.ofEpochMilli(1_000_000L));
         for (int i = 0; i < 10000; i++) {
-<<<<<<< HEAD
-            FileReference fileReference = FileReference.wholeFile()
-=======
-            FileInfo fileInfo = FileInfo.builder()
->>>>>>> d87cb896
+            FileReference fileReference = FileReference.builder()
                     .filename("file-" + i)
                     .partitionId("" + i)
                     .numberOfRecords(1L)
@@ -216,11 +196,7 @@
         Schema schema = schemaWithSingleRowKeyType(new LongType());
         StateStore stateStore = getStateStore(schema);
         stateStore.fixTime(Instant.ofEpochMilli(1_000_000L));
-<<<<<<< HEAD
-        FileReference fileReference = FileReference.partialFile()
-=======
-        FileInfo fileInfo = FileInfo.builder()
->>>>>>> d87cb896
+        FileReference fileReference = FileReference.builder()
                 .filename("partial-file")
                 .partitionId("A")
                 .numberOfRecords(123L)
@@ -245,11 +221,7 @@
         ExecutorService executorService = Executors.newFixedThreadPool(20);
         List<FileReference> files = new ArrayList<>();
         for (int i = 0; i < 20; i++) {
-<<<<<<< HEAD
-            FileReference fileReference = FileReference.wholeFile()
-=======
-            FileInfo fileInfo = FileInfo.builder()
->>>>>>> d87cb896
+            FileReference fileReference = FileReference.builder()
                     .filename("file-" + i)
                     .partitionId("root")
                     .numberOfRecords(1L)
@@ -289,11 +261,7 @@
         Schema schema = schemaWithKeyAndValueWithTypes(new IntType(), new StringType());
         S3StateStore stateStore = getStateStore(schema, 5);
         //  - A file which should be garbage collected immediately
-<<<<<<< HEAD
-        FileReference fileReference1 = FileReference.wholeFile()
-=======
-        FileInfo fileInfo1 = FileInfo.builder()
->>>>>>> d87cb896
+        FileReference fileReference1 = FileReference.builder()
                 .filename("file1")
                 .partitionId("root")
                 .numberOfRecords(100L)
@@ -302,11 +270,7 @@
                 .build();
         stateStore.addFile(fileReference1);
         //  - An active file which should not be garbage collected
-<<<<<<< HEAD
-        FileReference fileReference2 = FileReference.wholeFile()
-=======
-        FileInfo fileInfo2 = FileInfo.builder()
->>>>>>> d87cb896
+        FileReference fileReference2 = FileReference.builder()
                 .filename("file2")
                 .partitionId("root")
                 .numberOfRecords(100L)
@@ -317,11 +281,7 @@
         stateStore.addFile(fileReference2);
         //  - A file which is ready for garbage collection but which should not be garbage collected now as it has only
         //      just been marked as ready for GC
-<<<<<<< HEAD
-        FileReference fileReference3 = FileReference.wholeFile()
-=======
-        FileInfo fileInfo3 = FileInfo.builder()
->>>>>>> d87cb896
+        FileReference fileReference3 = FileReference.builder()
                 .filename("file3")
                 .partitionId("root")
                 .numberOfRecords(100L)
@@ -347,37 +307,23 @@
         // Given
         Schema schema = schemaWithSingleRowKeyType(new LongType());
         StateStore stateStore = getStateStore(schema);
-<<<<<<< HEAD
-        FileReference fileReference1 = FileReference.wholeFile()
-=======
-        FileInfo fileInfo1 = FileInfo.builder()
->>>>>>> d87cb896
+        FileReference fileReference1 = FileReference.builder()
                 .filename("file1")
                 .partitionId("1")
                 .numberOfRecords(1L)
                 .countApproximate(false)
                 .onlyContainsDataForThisPartition(true)
                 .build();
-<<<<<<< HEAD
         stateStore.addFile(fileReference1);
-        FileReference fileReference2 = FileReference.wholeFile()
-=======
-        stateStore.addFile(fileInfo1);
-        FileInfo fileInfo2 = FileInfo.builder()
->>>>>>> d87cb896
+        FileReference fileReference2 = FileReference.builder()
                 .filename("file2")
                 .partitionId("2")
                 .numberOfRecords(2L)
                 .countApproximate(false)
                 .onlyContainsDataForThisPartition(true)
                 .build();
-<<<<<<< HEAD
         stateStore.addFile(fileReference2);
-        FileReference fileReference3 = FileReference.wholeFile()
-=======
-        stateStore.addFile(fileInfo2);
-        FileInfo fileInfo3 = FileInfo.builder()
->>>>>>> d87cb896
+        FileReference fileReference3 = FileReference.builder()
                 .filename("file3")
                 .partitionId("3")
                 .jobId("job1")
@@ -401,22 +347,14 @@
         // Given
         Schema schema = schemaWithSingleRowKeyType(new LongType());
         StateStore stateStore = getStateStore(schema);
-<<<<<<< HEAD
-        FileReference oldFile = FileReference.wholeFile()
-=======
-        FileInfo oldFile = FileInfo.builder()
->>>>>>> d87cb896
+        FileReference oldFile = FileReference.builder()
                 .filename("oldFile")
                 .partitionId("4")
                 .numberOfRecords(1L)
                 .countApproximate(false)
                 .onlyContainsDataForThisPartition(true)
                 .build();
-<<<<<<< HEAD
-        FileReference newFile = FileReference.wholeFile()
-=======
-        FileInfo newFile = FileInfo.builder()
->>>>>>> d87cb896
+        FileReference newFile = FileReference.builder()
                 .filename("newFile")
                 .partitionId("5")
                 .numberOfRecords(2L)
@@ -441,22 +379,14 @@
         // Given
         Schema schema = schemaWithSingleRowKeyType(new LongType());
         StateStore stateStore = getStateStore(schema);
-<<<<<<< HEAD
-        FileReference oldFile = FileReference.wholeFile()
-=======
-        FileInfo oldFile = FileInfo.builder()
->>>>>>> d87cb896
+        FileReference oldFile = FileReference.builder()
                 .filename("oldFile")
                 .partitionId("4")
                 .numberOfRecords(1L)
                 .countApproximate(false)
                 .onlyContainsDataForThisPartition(true)
                 .build();
-<<<<<<< HEAD
-        FileReference newFile = FileReference.wholeFile()
-=======
-        FileInfo newFile = FileInfo.builder()
->>>>>>> d87cb896
+        FileReference newFile = FileReference.builder()
                 .filename("newFile")
                 .partitionId("5")
                 .numberOfRecords(2L)
@@ -480,11 +410,7 @@
         StateStore stateStore = getStateStore(schema);
         List<String> filesToMoveToReadyForGC = new ArrayList<>();
         for (int i = 1; i < 5; i++) {
-<<<<<<< HEAD
-            FileReference fileReference = FileReference.wholeFile()
-=======
-            FileInfo fileInfo = FileInfo.builder()
->>>>>>> d87cb896
+            FileReference fileReference = FileReference.builder()
                     .filename("file" + i)
                     .partitionId("7")
                     .numberOfRecords(1L)
@@ -494,11 +420,7 @@
             filesToMoveToReadyForGC.add(fileReference.getFilename());
             stateStore.addFile(fileReference);
         }
-<<<<<<< HEAD
-        FileReference newFileReference = FileReference.wholeFile()
-=======
-        FileInfo newFileInfo = FileInfo.builder()
->>>>>>> d87cb896
+        FileReference newFileReference = FileReference.builder()
                 .filename("file-new")
                 .partitionId("7")
                 .numberOfRecords(4L)
@@ -524,11 +446,7 @@
         StateStore stateStore = getStateStore(schema);
         List<String> filesToMoveToReadyForGC = new ArrayList<>();
         for (int i = 1; i < 5; i++) {
-<<<<<<< HEAD
-            FileReference fileReference = FileReference.wholeFile()
-=======
-            FileInfo fileInfo = FileInfo.builder()
->>>>>>> d87cb896
+            FileReference fileReference = FileReference.builder()
                     .filename("file" + i)
                     .partitionId("7")
                     .numberOfRecords((long) i)
@@ -538,22 +456,14 @@
             filesToMoveToReadyForGC.add(fileReference.getFilename());
             stateStore.addFile(fileReference);
         }
-<<<<<<< HEAD
-        FileReference newLeftFileReference = FileReference.wholeFile()
-=======
-        FileInfo newLeftFileInfo = FileInfo.builder()
->>>>>>> d87cb896
+        FileReference newLeftFileReference = FileReference.builder()
                 .filename("file-left-new")
                 .partitionId("7")
                 .numberOfRecords(5L)
                 .countApproximate(false)
                 .onlyContainsDataForThisPartition(true)
                 .build();
-<<<<<<< HEAD
-        FileReference newRightFileReference = FileReference.wholeFile()
-=======
-        FileInfo newRightFileInfo = FileInfo.builder()
->>>>>>> d87cb896
+        FileReference newRightFileReference = FileReference.builder()
                 .filename("file-right-new")
                 .partitionId("7")
                 .numberOfRecords(5L)
@@ -579,11 +489,7 @@
         StateStore stateStore = getStateStore(schema);
         List<FileReference> filesToMoveToReadyForGC = new ArrayList<>();
         for (int i = 1; i < 5; i++) {
-<<<<<<< HEAD
-            FileReference fileReference = FileReference.wholeFile()
-=======
-            FileInfo fileInfo = FileInfo.builder()
->>>>>>> d87cb896
+            FileReference fileReference = FileReference.builder()
                     .filename("file" + i)
                     .partitionId("7")
                     .numberOfRecords(1L)
@@ -593,24 +499,15 @@
             filesToMoveToReadyForGC.add(fileReference);
         }
         stateStore.addFiles(filesToMoveToReadyForGC);
-<<<<<<< HEAD
-        FileReference newFileReference1 = FileReference.wholeFile()
-=======
-        FileInfo newFileInfo1 = FileInfo.builder()
->>>>>>> d87cb896
+        FileReference newFileReference1 = FileReference.builder()
                 .filename("file-new-1")
                 .partitionId("7")
                 .numberOfRecords(1L)
                 .countApproximate(false)
                 .onlyContainsDataForThisPartition(true)
                 .build();
-<<<<<<< HEAD
         stateStore.atomicallyUpdateFilesToReadyForGCAndCreateNewActiveFiles("7", List.of("file4"), List.of(newFileReference1));
-        FileReference newFileReference2 = FileReference.wholeFile()
-=======
-        stateStore.atomicallyUpdateFilesToReadyForGCAndCreateNewActiveFiles("7", List.of("file4"), List.of(newFileInfo1));
-        FileInfo newFileInfo2 = FileInfo.builder()
->>>>>>> d87cb896
+        FileReference newFileReference2 = FileReference.builder()
                 .filename("file-new-2")
                 .partitionId("7")
                 .numberOfRecords(1L)
@@ -631,11 +528,7 @@
         StateStore stateStore = getStateStore(schema);
         List<String> filesToMoveToReadyForGC = new ArrayList<>();
         for (int i = 1; i < 5; i++) {
-<<<<<<< HEAD
-            FileReference fileReference = FileReference.wholeFile()
-=======
-            FileInfo fileInfo = FileInfo.builder()
->>>>>>> d87cb896
+            FileReference fileReference = FileReference.builder()
                     .filename("file" + i)
                     .partitionId("7")
                     .numberOfRecords((long) i)
@@ -645,22 +538,14 @@
             filesToMoveToReadyForGC.add(fileReference.getFilename());
             stateStore.addFile(fileReference);
         }
-<<<<<<< HEAD
-        FileReference newLeftFileReference = FileReference.wholeFile()
-=======
-        FileInfo newLeftFileInfo = FileInfo.builder()
->>>>>>> d87cb896
+        FileReference newLeftFileReference = FileReference.builder()
                 .filename("file-left-new")
                 .partitionId("7")
                 .numberOfRecords(5L)
                 .countApproximate(false)
                 .onlyContainsDataForThisPartition(true)
                 .build();
-<<<<<<< HEAD
-        FileReference newRightFileReference = FileReference.wholeFile()
-=======
-        FileInfo newRightFileInfo = FileInfo.builder()
->>>>>>> d87cb896
+        FileReference newRightFileReference = FileReference.builder()
                 .filename("file-right-new")
                 .partitionId("7")
                 .numberOfRecords(5L)
@@ -683,11 +568,7 @@
         StateStore stateStore = getStateStore(schema);
         List<FileReference> files = new ArrayList<>();
         for (int i = 1; i < 5; i++) {
-<<<<<<< HEAD
-            FileReference fileReference = FileReference.wholeFile()
-=======
-            FileInfo fileInfo = FileInfo.builder()
->>>>>>> d87cb896
+            FileReference fileReference = FileReference.builder()
                     .filename("file" + i)
                     .partitionId("8")
                     .numberOfRecords(1L)
@@ -717,11 +598,7 @@
         StateStore stateStore = getStateStore(schema);
         List<FileReference> files = new ArrayList<>();
         for (int i = 1; i < 5; i++) {
-<<<<<<< HEAD
-            FileReference fileReference = FileReference.wholeFile()
-=======
-            FileInfo fileInfo = FileInfo.builder()
->>>>>>> d87cb896
+            FileReference fileReference = FileReference.builder()
                     .filename("file" + i)
                     .partitionId("9")
                     .jobId("compactionJob")
@@ -855,11 +732,7 @@
         StateStore stateStore = getStateStore(schema);
         List<FileReference> files = new ArrayList<>();
         for (int i = 0; i < 10; i++) {
-<<<<<<< HEAD
-            FileReference fileReference = FileReference.wholeFile()
-=======
-            FileInfo fileInfo = FileInfo.builder()
->>>>>>> d87cb896
+            FileReference fileReference = FileReference.builder()
                     .filename("file" + i)
                     .partitionId("" + (i % 5))
                     .numberOfRecords((long) i)
