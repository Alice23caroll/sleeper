--- conflicted
+++ resolved
@@ -265,31 +265,6 @@
         }
 
         @Test
-<<<<<<< HEAD
-        void shouldSplitFileByCopyAcrossTwoPartitions() throws Exception {
-            // Given
-            splitPartition("root", "L", "R", 5);
-            FileReference rootFile = factory.rootFile("file", 100L);
-            FileReference leftFile = splitFileByCopy(rootFile, "L", "file2");
-            FileReference rightFile = splitFileByCopy(rootFile, "R", "file2");
-            store.addFile(rootFile);
-
-            // When
-            store.atomicallyUpdateJobStatusOfFiles("job1", List.of(rootFile));
-            store.atomicallyUpdateFilesToReadyForGCAndCreateNewActiveFiles("job1", "root", List.of("file"), List.of(leftFile, rightFile));
-
-            // Then
-            assertThat(store.getActiveFiles()).containsExactlyInAnyOrder(leftFile, rightFile);
-            assertThat(store.getActiveFilesWithNoJobId()).containsExactlyInAnyOrder(leftFile, rightFile);
-            assertThat(store.getReadyForGCFilenamesBefore(AFTER_DEFAULT_UPDATE_TIME))
-                    .containsExactly("file");
-            assertThat(store.getPartitionToActiveFilesMap())
-                    .isEqualTo(Map.of("L", List.of("file2"), "R", List.of("file2")));
-        }
-
-        @Test
-=======
->>>>>>> 4fecd201
         void shouldFailToSetReadyForGCWhenAlreadyReadyForGC() throws Exception {
             // Given
             FileReference oldFile = factory.rootFile("oldFile", 100L);
