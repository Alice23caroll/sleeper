/*
 * Copyright 2022-2023 Crown Copyright
 *
 * Licensed under the Apache License, Version 2.0 (the "License");
 * you may not use this file except in compliance with the License.
 * You may obtain a copy of the License at
 *
 *     http://www.apache.org/licenses/LICENSE-2.0
 *
 * Unless required by applicable law or agreed to in writing, software
 * distributed under the License is distributed on an "AS IS" BASIS,
 * WITHOUT WARRANTIES OR CONDITIONS OF ANY KIND, either express or implied.
 * See the License for the specific language governing permissions and
 * limitations under the License.
 */
package sleeper.statestore.dynamodb;

import com.amazonaws.services.dynamodbv2.AmazonDynamoDB;
import com.amazonaws.services.dynamodbv2.model.AttributeValue;
import com.amazonaws.services.dynamodbv2.model.ConditionalCheckFailedException;
import com.amazonaws.services.dynamodbv2.model.ConsumedCapacity;
import com.amazonaws.services.dynamodbv2.model.DeleteItemRequest;
import com.amazonaws.services.dynamodbv2.model.IdempotentParameterMismatchException;
import com.amazonaws.services.dynamodbv2.model.InternalServerErrorException;
import com.amazonaws.services.dynamodbv2.model.ItemCollectionSizeLimitExceededException;
import com.amazonaws.services.dynamodbv2.model.ProvisionedThroughputExceededException;
import com.amazonaws.services.dynamodbv2.model.Put;
import com.amazonaws.services.dynamodbv2.model.PutItemRequest;
import com.amazonaws.services.dynamodbv2.model.PutItemResult;
import com.amazonaws.services.dynamodbv2.model.QueryRequest;
import com.amazonaws.services.dynamodbv2.model.RequestLimitExceededException;
import com.amazonaws.services.dynamodbv2.model.ResourceNotFoundException;
import com.amazonaws.services.dynamodbv2.model.ReturnConsumedCapacity;
import com.amazonaws.services.dynamodbv2.model.TransactWriteItem;
import com.amazonaws.services.dynamodbv2.model.TransactWriteItemsRequest;
import com.amazonaws.services.dynamodbv2.model.TransactWriteItemsResult;
import com.amazonaws.services.dynamodbv2.model.TransactionCanceledException;
import com.amazonaws.services.dynamodbv2.model.TransactionConflictException;
import com.amazonaws.services.dynamodbv2.model.TransactionInProgressException;
import org.slf4j.Logger;
import org.slf4j.LoggerFactory;

import sleeper.core.partition.Partition;
import sleeper.core.partition.PartitionsFromSplitPoints;
import sleeper.core.schema.Schema;
import sleeper.core.statestore.PartitionStore;
import sleeper.core.statestore.StateStoreException;
import sleeper.dynamodb.tools.DynamoDBRecordBuilder;

import java.util.ArrayList;
import java.util.Arrays;
import java.util.Collections;
import java.util.HashMap;
import java.util.HashSet;
import java.util.List;
import java.util.Map;
import java.util.Objects;
import java.util.Set;
import java.util.concurrent.atomic.AtomicReference;
import java.util.stream.Collectors;

import static sleeper.dynamodb.tools.DynamoDBUtils.deleteAllDynamoTableItems;
import static sleeper.dynamodb.tools.DynamoDBUtils.streamPagedResults;
import static sleeper.statestore.dynamodb.DynamoDBPartitionFormat.IS_LEAF;
import static sleeper.statestore.dynamodb.DynamoDBPartitionFormat.TABLE_NAME;

class DynamoDBPartitionStore implements PartitionStore {

    private static final Logger LOGGER = LoggerFactory.getLogger(DynamoDBPartitionStore.class);

    private final AmazonDynamoDB dynamoDB;
    private final String dynamoTableName;
    private final String sleeperTableName;
    private final Schema schema;
    private final boolean stronglyConsistentReads;
    private final DynamoDBPartitionFormat partitionFormat;

    private DynamoDBPartitionStore(Builder builder) {
        dynamoDB = Objects.requireNonNull(builder.dynamoDB, "dynamoDB must not be null");
        schema = Objects.requireNonNull(builder.schema, "schema must not be null");
        dynamoTableName = Objects.requireNonNull(builder.dynamoTableName, "dynamoTableName must not be null");
        sleeperTableName = Objects.requireNonNull(builder.sleeperTableName, "sleeperTableName must not be null");
        stronglyConsistentReads = builder.stronglyConsistentReads;
        partitionFormat = new DynamoDBPartitionFormat(sleeperTableName, schema);
    }

    public static Builder builder() {
        return new Builder();
    }

    @Override
    public void atomicallyUpdatePartitionAndCreateNewOnes(
            Partition splitPartition, Partition newPartition1, Partition newPartition2) throws StateStoreException {
        // Validate request: splitPartition should be a non-leaf partition, its children should be newPartition1
        // and newPartition2, their parent should be splitPartition and they should be leaf partitions
        if (splitPartition.isLeafPartition()) {
            throw new StateStoreException("Split partition is a leaf partition (splitPartition = " + splitPartition + ")");
        }
        Set<String> splitPartitionChildrenIds = new HashSet<>(splitPartition.getChildPartitionIds());
        Set<String> newIds = new HashSet<>();
        newIds.add(newPartition1.getId());
        newIds.add(newPartition2.getId());
        if (!splitPartitionChildrenIds.equals(newIds)) {
            throw new StateStoreException("Children of splitPartition do not equal newPartition1 and new Partition2");
        }
        if (!newPartition1.getParentPartitionId().equals(splitPartition.getId())) {
            throw new StateStoreException("Parent of newPartition1 does not equal splitPartition");
        }
        if (!newPartition2.getParentPartitionId().equals(splitPartition.getId())) {
            throw new StateStoreException("Parent of newPartition2 does not equal splitPartition");
        }
        if (!newPartition1.isLeafPartition() || !newPartition2.isLeafPartition()) {
            throw new StateStoreException("newPartition1 and newPartition2 should be leaf partitions");
        }
        List<TransactWriteItem> writes = new ArrayList<>();
        Map<String, AttributeValue> item = partitionFormat.getItemFromPartition(splitPartition);
        Map<String, AttributeValue> expressionAttributeValues = new HashMap<>();
        expressionAttributeValues.put(":true", new AttributeValue("true"));
        Put put = new Put()
                .withTableName(dynamoTableName)
                .withItem(item)
                .withExpressionAttributeValues(expressionAttributeValues)
                .withConditionExpression(IS_LEAF + " = :true");
        writes.add(new TransactWriteItem().withPut(put));
        for (Partition partition : Arrays.asList(newPartition1, newPartition2)) {
            Map<String, AttributeValue> item2 = partitionFormat.getItemFromPartition(partition);
            Put put2 = new Put()
                    .withTableName(dynamoTableName)
                    .withItem(item2);
            writes.add(new TransactWriteItem().withPut(put2));
        }
        TransactWriteItemsRequest transactWriteItemsRequest = new TransactWriteItemsRequest()
                .withTransactItems(writes)
                .withReturnConsumedCapacity(ReturnConsumedCapacity.TOTAL);
        try {
            TransactWriteItemsResult transactWriteItemsResult = dynamoDB.transactWriteItems(transactWriteItemsRequest);
            List<ConsumedCapacity> consumedCapacity = transactWriteItemsResult.getConsumedCapacity();
            double totalCapacity = consumedCapacity.stream().mapToDouble(ConsumedCapacity::getCapacityUnits).sum();
            LOGGER.debug("Split partition {}, capacity consumed = {}",
                    splitPartition.getId(), totalCapacity);
        } catch (TransactionCanceledException | ResourceNotFoundException
                 | TransactionInProgressException | IdempotentParameterMismatchException
                 | ProvisionedThroughputExceededException | InternalServerErrorException e) {
            throw new StateStoreException(e);
        }
    }

    @Override
    public List<Partition> getAllPartitions() throws StateStoreException {
        try {
            QueryRequest queryRequest = new QueryRequest()
                    .withTableName(dynamoTableName)
                    .withConsistentRead(stronglyConsistentReads)
                    .withReturnConsumedCapacity(ReturnConsumedCapacity.TOTAL)
                    .withKeyConditionExpression("#TableName = :table_name")
                    .withExpressionAttributeNames(Map.of("#TableName", TABLE_NAME))
                    .withExpressionAttributeValues(new DynamoDBRecordBuilder()
                            .string(":table_name", sleeperTableName)
                            .build());
            AtomicReference<Double> totalCapacity = new AtomicReference<>(0.0D);
            List<Map<String, AttributeValue>> results = streamPagedResults(dynamoDB, queryRequest)
                    .flatMap(result -> {
                        totalCapacity.updateAndGet(old -> old + result.getConsumedCapacity().getCapacityUnits());
                        return result.getItems().stream();
                    }).collect(Collectors.toList());
            LOGGER.debug("Queried for all partitions, capacity consumed = {}", totalCapacity);
            List<Partition> partitionResults = new ArrayList<>();
            for (Map<String, AttributeValue> map : results) {
                partitionResults.add(partitionFormat.getPartitionFromAttributeValues(map));
            }
            return partitionResults;
        } catch (ProvisionedThroughputExceededException | ResourceNotFoundException | RequestLimitExceededException |
                 InternalServerErrorException e) {
            throw new StateStoreException("Exception querying DynamoDB", e);
        }
    }

    @Override
    public List<Partition> getLeafPartitions() throws StateStoreException {
        // TODO optimise by pushing the predicate down to Dynamo
        return getAllPartitions().stream()
                .filter(Partition::isLeafPartition)
                .collect(Collectors.toList());
    }

    @Override
    public void initialise() throws StateStoreException {
        initialise(new PartitionsFromSplitPoints(schema, Collections.emptyList()).construct());
    }

    @Override
    public void initialise(List<Partition> partitions) throws StateStoreException {
        if (null == partitions || partitions.isEmpty()) {
            throw new StateStoreException("At least one partition must be provided");
        }
        getAllPartitions().forEach(partition ->
                dynamoDB.deleteItem(new DeleteItemRequest()
                        .withTableName(dynamoTableName)
                        .withKey(partitionFormat.getKeyFromPartition(partition))));
        for (Partition partition : partitions) {
            addPartition(partition);
            LOGGER.debug("Added partition {}", partition);
        }
    }

    @Override
    public void clearTable() {
        deleteAllDynamoTableItems(dynamoDB, new QueryRequest().withTableName(dynamoTableName)
                        .withExpressionAttributeNames(Map.of("#TableName", TABLE_NAME))
                        .withExpressionAttributeValues(new DynamoDBRecordBuilder()
                                .string(":table_name", sleeperTableName)
                                .build())
                        .withKeyConditionExpression("#TableName = :table_name"),
                partitionFormat::getKey);
    }

    private void addPartition(Partition partition) throws StateStoreException {
        try {
            Map<String, AttributeValue> map = partitionFormat.getItemFromPartition(partition);
            PutItemRequest putItemRequest = new PutItemRequest()
                    .withTableName(dynamoTableName)
                    .withItem(map)
                    .withReturnConsumedCapacity(ReturnConsumedCapacity.TOTAL);
            PutItemResult putItemResult = dynamoDB.putItem(putItemRequest);
            LOGGER.debug("Added partition with id {}, capacity consumed = {}",
                    partition.getId(), putItemResult.getConsumedCapacity().getCapacityUnits());
        } catch (ConditionalCheckFailedException | ProvisionedThroughputExceededException | ResourceNotFoundException |
                 ItemCollectionSizeLimitExceededException | TransactionConflictException |
                 RequestLimitExceededException | InternalServerErrorException e) {
            throw new StateStoreException("Exception calling putItem", e);
        }
    }

    static final class Builder {
        private AmazonDynamoDB dynamoDB;
        private String dynamoTableName;
        private String sleeperTableName;
        private Schema schema;
        private boolean stronglyConsistentReads;

        private Builder() {
        }

        Builder dynamoDB(AmazonDynamoDB dynamoDB) {
            this.dynamoDB = dynamoDB;
            return this;
        }

<<<<<<< HEAD
        public Builder dynamoTableName(String dynamoTableName) {
            this.dynamoTableName = dynamoTableName;
            return this;
        }

        public Builder sleeperTableName(String sleeperTableName) {
            this.sleeperTableName = sleeperTableName;
=======
        Builder tableName(String tableName) {
            this.tableName = tableName;
>>>>>>> 8d615d09
            return this;
        }

        Builder schema(Schema schema) {
            this.schema = schema;
            return this;
        }

        Builder stronglyConsistentReads(boolean stronglyConsistentReads) {
            this.stronglyConsistentReads = stronglyConsistentReads;
            return this;
        }

        DynamoDBPartitionStore build() {
            return new DynamoDBPartitionStore(this);
        }
    }
}<|MERGE_RESOLUTION|>--- conflicted
+++ resolved
@@ -246,18 +246,13 @@
             return this;
         }
 
-<<<<<<< HEAD
-        public Builder dynamoTableName(String dynamoTableName) {
+        Builder dynamoTableName(String dynamoTableName) {
             this.dynamoTableName = dynamoTableName;
             return this;
         }
 
-        public Builder sleeperTableName(String sleeperTableName) {
+        Builder sleeperTableName(String sleeperTableName) {
             this.sleeperTableName = sleeperTableName;
-=======
-        Builder tableName(String tableName) {
-            this.tableName = tableName;
->>>>>>> 8d615d09
             return this;
         }
 
