--- conflicted
+++ resolved
@@ -43,11 +43,7 @@
     private final String dynamoRevisionIdTable;
     private final String sleeperTable;
 
-<<<<<<< HEAD
-    public S3RevisionUtils(AmazonDynamoDB dynamoDB, String dynamoRevisionIdTable, String sleeperTable) {
-=======
-    S3RevisionUtils(AmazonDynamoDB dynamoDB, String dynamoRevisionIdTable) {
->>>>>>> 58a0934c
+    S3RevisionUtils(AmazonDynamoDB dynamoDB, String dynamoRevisionIdTable, String sleeperTable) {
         this.dynamoDB = dynamoDB;
         this.dynamoRevisionIdTable = dynamoRevisionIdTable;
         this.sleeperTable = sleeperTable;
@@ -87,12 +83,11 @@
         return new RevisionId(revision, uuid);
     }
 
-<<<<<<< HEAD
-    public void saveFirstPartitionRevision(RevisionId revisionId) {
+    void saveFirstPartitionRevision(RevisionId revisionId) {
         saveFirstRevision(CURRENT_PARTITIONS_REVISION_ID_KEY, revisionId);
     }
 
-    public void saveFirstFilesRevision(RevisionId revisionId) {
+    void saveFirstFilesRevision(RevisionId revisionId) {
         saveFirstRevision(CURRENT_FILES_REVISION_ID_KEY, revisionId);
     }
 
@@ -109,11 +104,11 @@
         LOGGER.debug("Put item to DynamoDB (item = {}, table = {})", item, dynamoRevisionIdTable);
     }
 
-    public void deletePartitionsRevision() {
+    void deletePartitionsRevision() {
         deleteRevision(CURRENT_PARTITIONS_REVISION_ID_KEY);
     }
 
-    public void deleteFilesRevision() {
+    void deleteFilesRevision() {
         deleteRevision(CURRENT_FILES_REVISION_ID_KEY);
     }
 
@@ -125,10 +120,7 @@
                         REVISION_ID_KEY, new AttributeValue().withS(revisionIdValue))));
     }
 
-    public void conditionalUpdateOfPartitionRevisionId(RevisionId currentRevisionId, RevisionId newRevisionId) {
-=======
     void conditionalUpdateOfPartitionRevisionId(RevisionId currentRevisionId, RevisionId newRevisionId) {
->>>>>>> 58a0934c
         LOGGER.debug("Attempting conditional update of partition information from revision id {} to {}", currentRevisionId, newRevisionId);
         conditionalUpdateOfRevisionId(CURRENT_PARTITIONS_REVISION_ID_KEY, currentRevisionId, newRevisionId);
     }
