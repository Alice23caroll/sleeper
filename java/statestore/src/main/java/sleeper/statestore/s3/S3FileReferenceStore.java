--- conflicted
+++ resolved
@@ -405,10 +405,6 @@
 
     @Override
     public void clearFileData() throws StateStoreException {
-<<<<<<< HEAD
-        Path path = new Path(stateStorePath + "/files");
-=======
->>>>>>> 0a32b12b
         try {
             Path path = new Path(stateStorePath + "/files");
             path.getFileSystem(conf).delete(path, true);
