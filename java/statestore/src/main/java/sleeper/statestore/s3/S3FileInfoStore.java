/*
 * Copyright 2022-2024 Crown Copyright
 *
 * Licensed under the Apache License, Version 2.0 (the "License");
 * you may not use this file except in compliance with the License.
 * You may obtain a copy of the License at
 *
 *     http://www.apache.org/licenses/LICENSE-2.0
 *
 * Unless required by applicable law or agreed to in writing, software
 * distributed under the License is distributed on an "AS IS" BASIS,
 * WITHOUT WARRANTIES OR CONDITIONS OF ANY KIND, either express or implied.
 * See the License for the specific language governing permissions and
 * limitations under the License.
 */
package sleeper.statestore.s3;

import com.amazonaws.services.dynamodbv2.model.ConditionalCheckFailedException;
import org.apache.hadoop.conf.Configuration;
import org.apache.hadoop.fs.Path;
import org.apache.parquet.hadoop.ParquetReader;
import org.apache.parquet.hadoop.ParquetWriter;
import org.slf4j.Logger;
import org.slf4j.LoggerFactory;

import sleeper.core.record.Record;
import sleeper.core.schema.Field;
import sleeper.core.schema.Schema;
import sleeper.core.schema.type.IntType;
import sleeper.core.schema.type.LongType;
import sleeper.core.schema.type.StringType;
import sleeper.core.statestore.AllFileReferences;
import sleeper.core.statestore.FileInfo;
import sleeper.core.statestore.FileInfoSerDe;
import sleeper.core.statestore.FileInfoStore;
import sleeper.core.statestore.StateStoreException;
import sleeper.io.parquet.record.ParquetReaderIterator;
import sleeper.io.parquet.record.ParquetRecordReader;
import sleeper.io.parquet.record.ParquetRecordWriterFactory;

import java.io.IOException;
import java.io.UncheckedIOException;
import java.time.Clock;
import java.time.Instant;
import java.time.ZoneId;
import java.util.ArrayList;
import java.util.Collections;
import java.util.HashMap;
import java.util.HashSet;
import java.util.LinkedHashSet;
import java.util.List;
import java.util.Map;
import java.util.Objects;
import java.util.Optional;
import java.util.Set;
import java.util.TreeSet;
import java.util.UUID;
import java.util.function.Function;
import java.util.stream.Collectors;
import java.util.stream.Stream;

import static sleeper.statestore.s3.S3RevisionUtils.RevisionId;
import static sleeper.statestore.s3.S3StateStore.FIRST_REVISION;

class S3FileInfoStore implements FileInfoStore {
    private static final Logger LOGGER = LoggerFactory.getLogger(S3FileInfoStore.class);
    private static final Schema FILE_SCHEMA = Schema.builder()
            .rowKeyFields(new Field("fileName", new StringType()))
            .valueFields(
                    new Field("referencesJson", new StringType()),
                    new Field("externalReferences", new IntType()),
                    new Field("lastStateStoreUpdateTime", new LongType()))
            .build();

    private final String stateStorePath;
    private final Configuration conf;
    private final S3RevisionUtils s3RevisionUtils;
    private final FileInfoSerDe serDe = new FileInfoSerDe();
    private Clock clock = Clock.systemUTC();

    private S3FileInfoStore(Builder builder) {
        this.stateStorePath = Objects.requireNonNull(builder.stateStorePath, "stateStorePath must not be null");
        this.conf = Objects.requireNonNull(builder.conf, "hadoopConfiguration must not be null");
        this.s3RevisionUtils = Objects.requireNonNull(builder.s3RevisionUtils, "s3RevisionUtils must not be null");
    }

    static Builder builder() {
        return new Builder();
    }

    @Override
    public void addFile(FileInfo fileInfo) throws StateStoreException {
        addFiles(Collections.singletonList(fileInfo));
    }

    @Override
    public void addFiles(List<FileInfo> fileInfos) throws StateStoreException {
        Instant updateTime = clock.instant();
        Map<String, FileInfo> newFilesByPartitionAndFilename = fileInfos.stream()
                .collect(Collectors.toMap(
                        fileInfo -> fileInfo.getPartitionId() + "|" + fileInfo.getFilename(),
                        Function.identity()));
        Function<List<S3FileInfo>, String> condition = list -> list.stream()
                .flatMap(file -> file.getInternalReferences().stream())
                .map(existingFile -> {
                    String partitionIdAndName = existingFile.getPartitionId() + "|" + existingFile.getFilename();
                    if (newFilesByPartitionAndFilename.containsKey(partitionIdAndName)) {
                        return "File already in system: " + newFilesByPartitionAndFilename.get(partitionIdAndName);
                    }
                    return null;
                }).filter(Objects::nonNull)
                .findFirst().orElse("");
        Function<List<S3FileInfo>, List<S3FileInfo>> update = list -> {
            list.addAll(S3FileInfo.fromFileReferences(fileInfos, updateTime));
            return list;
        };
        try {
            updateS3Files(update, condition);
        } catch (IOException e) {
            throw new StateStoreException("IOException updating file infos", e);
        }
    }

    @Override
    public void atomicallyUpdateFilesToReadyForGCAndCreateNewActiveFiles(
            String partitionId, List<String> filesToBeMarkedReadyForGC, List<FileInfo> newFiles) throws StateStoreException {
        Instant updateTime = clock.instant();
        Set<String> filesToBeMarkedReadyForGCSet = new HashSet<>(filesToBeMarkedReadyForGC);

        Function<List<S3FileInfo>, String> condition = list -> {
            Set<String> activePartitionFiles = new HashSet<>();
            for (S3FileInfo existingFile : list) {
                for (FileInfo reference : existingFile.getInternalReferences()) {
                    activePartitionFiles.add(reference.getPartitionId() + "|" + reference.getFilename());
                }
            }
            for (String filename : filesToBeMarkedReadyForGC) {
                if (!activePartitionFiles.contains(partitionId + "|" + filename)) {
                    return "Files in filesToBeMarkedReadyForGC should be active: file " + filename + " is not active in partition " + partitionId;
                }
            }
            return "";
        };

        Function<List<S3FileInfo>, List<S3FileInfo>> update = list -> {
            List<S3FileInfo> newS3Files = S3FileInfo.fromFileReferences(newFiles, updateTime);
            Map<String, S3FileInfo> newFilesByName = newS3Files.stream()
                    .collect(Collectors.toMap(S3FileInfo::getFilename, Function.identity()));
            List<S3FileInfo> after = new ArrayList<>();
            Set<String> filenamesWithUpdatedReferences = new HashSet<>();
            for (S3FileInfo existingFile : list) {
                S3FileInfo file = existingFile;
                if (filesToBeMarkedReadyForGCSet.contains(existingFile.getFilename())) {
                    file = file.removeReferencesInPartition(partitionId, updateTime);
                }
                S3FileInfo newFile = newFilesByName.get(existingFile.getFilename());
                if (newFile != null) {
                    file = file.withUpdatedReferences(newFile);
                    filenamesWithUpdatedReferences.add(existingFile.getFilename());
                }
                after.add(file);
            }
            return Stream.concat(
                            after.stream(),
                            newS3Files.stream().filter(file -> !filenamesWithUpdatedReferences.contains(file.getFilename())))
                    .collect(Collectors.toUnmodifiableList());
        };
        try {
            updateS3Files(update, condition);
        } catch (IOException e) {
            throw new StateStoreException("IOException updating file infos", e);
        }
    }

    @Override
    public void atomicallyUpdateJobStatusOfFiles(String jobId, List<FileInfo> fileInfos) throws StateStoreException {
        Instant updateTime = clock.instant();
        Set<String> partitionAndNames = fileInfos.stream()
                .map(f -> f.getPartitionId() + "|" + f.getFilename())
                .collect(Collectors.toSet());
        Map<String, Set<String>> partitionUpdatesByName = fileInfos.stream()
                .collect(Collectors.groupingBy(FileInfo::getFilename,
                        Collectors.mapping(FileInfo::getPartitionId, Collectors.toUnmodifiableSet())));

        Function<List<S3FileInfo>, String> condition = list -> {
            Set<String> missing = new HashSet<>(partitionAndNames);
            for (S3FileInfo existing : list) {
                for (FileInfo reference : existing.getInternalReferences()) {
                    String partitionAndName = reference.getPartitionId() + "|" + reference.getFilename();
                    if (missing.remove(partitionAndName) && reference.getJobId() != null) {
                        return "Job already assigned for partition|filename: " + partitionAndName;
                    }
                }
            }
            if (!missing.isEmpty()) {
                return "Files not found with partition|filename: " + missing;
            }
            return "";
        };

        Function<List<S3FileInfo>, List<S3FileInfo>> update = list -> {
            List<S3FileInfo> filteredFiles = new ArrayList<>();
            for (S3FileInfo existing : list) {
                Set<String> partitionUpdates = partitionUpdatesByName.get(existing.getFilename());
                if (partitionUpdates == null) {
                    filteredFiles.add(existing);
                } else {
                    filteredFiles.add(existing.withJobIdForPartitions(jobId, partitionUpdates, updateTime));
                }
            }
            return filteredFiles;
        };

        try {
            updateS3Files(update, condition);
        } catch (IOException e) {
            throw new StateStoreException("IOException updating file infos", e);
        } catch (StateStoreException e) {
            throw new StateStoreException("StateStoreException updating jobid of files");
        }
    }

    @Override
    public void deleteReadyForGCFiles(List<String> filenames) throws StateStoreException {
        Set<String> filenamesSet = new HashSet<>(filenames);
        Function<List<S3FileInfo>, String> condition = list -> {
<<<<<<< HEAD
            List<S3FileInfo> references = list.stream()
                    .filter(file -> filenamesSet.contains(file.getFilename()))
                    .collect(Collectors.toUnmodifiableList());
            Set<String> missingFilenames = new HashSet<>(filenames);
            references.stream().map(S3FileInfo::getFilename).forEach(missingFilenames::remove);
            if (!missingFilenames.isEmpty()) {
                return "Could not find files: " + missingFilenames;
=======
            Optional<S3FileInfo> existingFile = list.stream()
                    .filter(file -> file.getFilename().equals(readyForGCFilename))
                    .findFirst();
            if (existingFile.isEmpty()) {
                return "File not found: " + readyForGCFilename;
>>>>>>> 1d6f554f
            }
            S3FileInfo file = existingFile.get();
            if (file.getReferenceCount() > 0) {
                return "File to be deleted should be marked as ready for GC, found reference count " + file.getReferenceCount();
            } else {
                return "";
            }
        };

        Function<List<S3FileInfo>, List<S3FileInfo>> update = list -> list.stream()
                .filter(file -> !filenamesSet.contains(file.getFilename()))
                .collect(Collectors.toUnmodifiableList());

        try {
            updateS3Files(update, condition);
        } catch (IOException e) {
            throw new StateStoreException("IOException updating file infos", e);
        }
    }

    @Override
    public List<FileInfo> getActiveFiles() throws StateStoreException {
        // TODO Optimise the following by pushing the predicate down to the Parquet reader
        RevisionId revisionId = getCurrentFilesRevisionId();
        if (null == revisionId) {
            return Collections.emptyList();
        }
        try {
            List<S3FileInfo> fileInfos = readS3FileInfosFromParquet(getFilesPath(revisionId));
            return fileInfos.stream()
                    .flatMap(file -> file.getInternalReferences().stream())
                    .collect(Collectors.toList());
        } catch (IOException e) {
            throw new StateStoreException("IOException retrieving active files", e);
        }
    }

    @Override
    public Stream<String> getReadyForGCFilenamesBefore(Instant maxUpdateTime) throws StateStoreException {
        try {
            List<S3FileInfo> files = readS3FileInfosFromParquet(getFilesPath(getCurrentFilesRevisionId()));
            return files.stream()
                    .filter(file -> file.getReferenceCount() == 0 && file.getLastUpdateTime().isBefore(maxUpdateTime))
                    .map(S3FileInfo::getFilename).distinct();
        } catch (IOException e) {
            throw new StateStoreException("IOException retrieving ready for GC files", e);
        }
    }

    @Override
    public List<FileInfo> getActiveFilesWithNoJobId() throws StateStoreException {
        // TODO Optimise the following by pushing the predicate down to the Parquet reader
        try {
            List<S3FileInfo> fileInfos = readS3FileInfosFromParquet(getFilesPath(getCurrentFilesRevisionId()));
            return fileInfos.stream()
                    .flatMap(file -> file.getInternalReferences().stream())
                    .filter(f -> f.getJobId() == null)
                    .collect(Collectors.toList());
        } catch (IOException e) {
            throw new StateStoreException("IOException retrieving active files with no job id", e);
        }
    }

    @Override
    public Map<String, List<String>> getPartitionToActiveFilesMap() throws StateStoreException {
        List<FileInfo> files = getActiveFiles();
        Map<String, List<String>> partitionToFiles = new HashMap<>();
        for (FileInfo fileInfo : files) {
            String partition = fileInfo.getPartitionId();
            if (!partitionToFiles.containsKey(partition)) {
                partitionToFiles.put(partition, new ArrayList<>());
            }
            partitionToFiles.get(partition).add(fileInfo.getFilename());
        }
        return partitionToFiles;
    }

    @Override
    public AllFileReferences getAllFileReferencesWithMaxUnreferenced(int maxUnreferencedFiles) throws StateStoreException {
        try {
            List<S3FileInfo> files = readS3FileInfosFromParquet(getFilesPath(getCurrentFilesRevisionId()));
            Set<FileInfo> activeFiles = files.stream()
                    .flatMap(file -> file.getInternalReferences().stream())
                    .collect(Collectors.toCollection(LinkedHashSet::new));
            List<String> filesWithNoReferences = files.stream()
                    .filter(file -> file.getReferenceCount() == 0)
                    .map(S3FileInfo::getFilename)
                    .collect(Collectors.toUnmodifiableList());
            boolean moreThanMax = filesWithNoReferences.size() > maxUnreferencedFiles;
            if (moreThanMax) {
                filesWithNoReferences = filesWithNoReferences.subList(0, maxUnreferencedFiles);
            }
            return new AllFileReferences(activeFiles, new TreeSet<>(filesWithNoReferences), moreThanMax);
        } catch (IOException e) {
            throw new StateStoreException("IOException retrieving files", e);
        }
    }

    private void updateS3Files(Function<List<S3FileInfo>, List<S3FileInfo>> update, Function<List<S3FileInfo>, String> condition)
            throws IOException, StateStoreException {
        int numberAttempts = 0;
        while (numberAttempts < 10) {
            RevisionId revisionId = getCurrentFilesRevisionId();
            String filesPath = getFilesPath(revisionId);
            List<S3FileInfo> files;
            try {
                files = readS3FileInfosFromParquet(filesPath);
                LOGGER.debug("Attempt number {}: reading file information (revisionId = {}, path = {})",
                        numberAttempts, revisionId, filesPath);
            } catch (IOException e) {
                LOGGER.debug("IOException thrown attempting to read file information; retrying");
                numberAttempts++;
                sleep(numberAttempts);
                continue;
            }

            // Check condition
            String conditionCheck = condition.apply(files);
            if (!conditionCheck.isEmpty()) {
                throw new StateStoreException("Conditional check failed: " + conditionCheck);
            }

            // Apply update
            List<S3FileInfo> updatedFiles = update.apply(files);
            LOGGER.debug("Applied update to file information");

            // Attempt to write update
            RevisionId nextRevisionId = s3RevisionUtils.getNextRevisionId(revisionId);
            String nextRevisionIdPath = getFilesPath(nextRevisionId);
            try {
                LOGGER.debug("Writing updated file information (revisionId = {}, path = {})",
                        nextRevisionId, nextRevisionIdPath);
                writeS3FileInfosToParquet(updatedFiles, nextRevisionIdPath);
            } catch (IOException e) {
                LOGGER.debug("IOException thrown attempting to write file information; retrying");
                numberAttempts++;
                continue;
            }
            try {
                conditionalUpdateOfFileInfoRevisionId(revisionId, nextRevisionId);
                LOGGER.debug("Updated file information to revision {}", nextRevisionId);
                break;
            } catch (ConditionalCheckFailedException e) {
                LOGGER.info("Attempt number {} to update files failed with conditional check failure, deleting file {} and retrying ({}) ",
                        numberAttempts, nextRevisionIdPath, e.getMessage());
                Path path = new Path(nextRevisionIdPath);
                path.getFileSystem(conf).delete(path, false);
                LOGGER.info("Deleted file {}", path);
                numberAttempts++;
                sleep(numberAttempts);
            }
        }
    }

    private void sleep(int n) {
        // Implements exponential back-off with jitter, see
        // https://aws.amazon.com/blogs/architecture/exponential-backoff-and-jitter/
        int sleepTimeInSeconds = (int) Math.min(120, Math.pow(2.0, n + 1));
        long sleepTimeWithJitter = (long) (Math.random() * sleepTimeInSeconds * 1000L);
        try {
            Thread.sleep(sleepTimeWithJitter);
        } catch (InterruptedException e) {
            // Do nothing
        }
    }


    private RevisionId getCurrentFilesRevisionId() {
        return s3RevisionUtils.getCurrentFilesRevisionId();
    }

    private void conditionalUpdateOfFileInfoRevisionId(RevisionId currentRevisionId, RevisionId newRevisionId) {
        s3RevisionUtils.conditionalUpdateOfFileInfoRevisionId(currentRevisionId, newRevisionId);
    }

    public void initialise() throws StateStoreException {
        RevisionId firstRevisionId = new RevisionId(FIRST_REVISION, UUID.randomUUID().toString());
        String path = getFilesPath(firstRevisionId);
        try {
            LOGGER.debug("Writing initial empty file (revisionId = {}, path = {})", firstRevisionId, path);
            writeS3FileInfosToParquet(Collections.emptyList(), path);
        } catch (IOException e) {
            throw new StateStoreException("IOException writing files to file " + path, e);
        }
        s3RevisionUtils.saveFirstFilesRevision(firstRevisionId);
    }

    @Override
    public boolean hasNoFiles() {
        RevisionId revisionId = getCurrentFilesRevisionId();
        if (revisionId == null) {
            return true;
        }
        String path = getFilesPath(revisionId);
        try (ParquetReader<Record> reader = fileInfosReader(path)) {
            return reader.read() == null;
        } catch (IOException e) {
            throw new UncheckedIOException("Failed loading files", e);
        }
    }

    @Override
    public void clearFileData() {
        Path path = new Path(stateStorePath + "/files");
        try {
            path.getFileSystem(conf).delete(path, true);
        } catch (IOException e) {
            throw new UncheckedIOException(e);
        }
        s3RevisionUtils.deleteFilesRevision();
    }

    private String getFilesPath(RevisionId revisionId) {
        return stateStorePath + "/files/" + revisionId.getRevision() + "-" + revisionId.getUuid() + "-files.parquet";
    }

    private Record getRecordFromS3FileInfo(S3FileInfo s3FileInfo) {
        Record record = new Record();
        record.put("fileName", s3FileInfo.getFilename());
        record.put("referencesJson", serDe.listToJson(s3FileInfo.getInternalReferences()));
        record.put("externalReferences", s3FileInfo.getExternalReferenceCount());
        record.put("lastStateStoreUpdateTime", s3FileInfo.getLastUpdateTime().toEpochMilli());
        return record;
    }

    private S3FileInfo getS3FileInfoFromRecord(Record record) {
        return S3FileInfo.builder()
                .filename((String) record.get("fileName"))
                .internalReferences(serDe.listFromJson((String) record.get("referencesJson")))
                .externalReferenceCount((int) record.get("externalReferences"))
                .lastUpdateTime(Instant.ofEpochMilli((long) record.get("lastStateStoreUpdateTime")))
                .build();
    }

    private void writeS3FileInfosToParquet(List<S3FileInfo> fileInfos, String path) throws IOException {
        LOGGER.debug("Writing {} file records to {}", fileInfos.size(), path);
        ParquetWriter<Record> recordWriter = ParquetRecordWriterFactory.createParquetRecordWriter(new Path(path), FILE_SCHEMA, conf);

        for (S3FileInfo fileInfo : fileInfos) {
            recordWriter.write(getRecordFromS3FileInfo(fileInfo));
        }
        recordWriter.close();
        LOGGER.debug("Wrote {} file records to {}", fileInfos.size(), path);
    }

    private List<S3FileInfo> readS3FileInfosFromParquet(String path) throws IOException {
        LOGGER.debug("Loading file records from {}", path);
        List<S3FileInfo> fileInfos = new ArrayList<>();
        try (ParquetReader<Record> reader = fileInfosReader(path)) {
            ParquetReaderIterator recordReader = new ParquetReaderIterator(reader);
            while (recordReader.hasNext()) {
                fileInfos.add(getS3FileInfoFromRecord(recordReader.next()));
            }
        }
        LOGGER.debug("Loaded {} file records from {}", fileInfos.size(), path);
        return fileInfos;
    }

    private ParquetReader<Record> fileInfosReader(String path) throws IOException {
        return new ParquetRecordReader.Builder(new Path(path), FILE_SCHEMA)
                .withConf(conf)
                .build();
    }

    public void fixTime(Instant now) {
        clock = Clock.fixed(now, ZoneId.of("UTC"));
    }

    static final class Builder {
        private String stateStorePath;
        private Configuration conf;
        private S3RevisionUtils s3RevisionUtils;

        private Builder() {
        }

        Builder stateStorePath(String stateStorePath) {
            this.stateStorePath = stateStorePath;
            return this;
        }

        Builder conf(Configuration conf) {
            this.conf = conf;
            return this;
        }

        Builder s3RevisionUtils(S3RevisionUtils s3RevisionUtils) {
            this.s3RevisionUtils = s3RevisionUtils;
            return this;
        }

        S3FileInfoStore build() {
            return new S3FileInfoStore(this);
        }
    }
}<|MERGE_RESOLUTION|>--- conflicted
+++ resolved
@@ -224,7 +224,6 @@
     public void deleteReadyForGCFiles(List<String> filenames) throws StateStoreException {
         Set<String> filenamesSet = new HashSet<>(filenames);
         Function<List<S3FileInfo>, String> condition = list -> {
-<<<<<<< HEAD
             List<S3FileInfo> references = list.stream()
                     .filter(file -> filenamesSet.contains(file.getFilename()))
                     .collect(Collectors.toUnmodifiableList());
@@ -232,20 +231,11 @@
             references.stream().map(S3FileInfo::getFilename).forEach(missingFilenames::remove);
             if (!missingFilenames.isEmpty()) {
                 return "Could not find files: " + missingFilenames;
-=======
-            Optional<S3FileInfo> existingFile = list.stream()
-                    .filter(file -> file.getFilename().equals(readyForGCFilename))
-                    .findFirst();
-            if (existingFile.isEmpty()) {
-                return "File not found: " + readyForGCFilename;
->>>>>>> 1d6f554f
-            }
-            S3FileInfo file = existingFile.get();
-            if (file.getReferenceCount() > 0) {
-                return "File to be deleted should be marked as ready for GC, found reference count " + file.getReferenceCount();
-            } else {
-                return "";
-            }
+            }
+            return references.stream()
+                    .filter(f -> f.getFileStatus() != S3FileInfo.FileStatus.READY_FOR_GARBAGE_COLLECTION)
+                    .findAny().map(f -> "File to be deleted should be marked as ready for GC, found active file on partition " + f.getPartitionId())
+                    .orElse("");
         };
 
         Function<List<S3FileInfo>, List<S3FileInfo>> update = list -> list.stream()
