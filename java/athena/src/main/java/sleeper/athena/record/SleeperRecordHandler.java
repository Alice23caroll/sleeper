--- conflicted
+++ resolved
@@ -138,13 +138,8 @@
      * @param    tableProperties the table properties to use for reading the table
      * @return                   an iterator of records
      * @throws   Exception       when an iterator is not created
-<<<<<<< HEAD
-     * @implNote                 Do not use the schema in the table properties as it could differ from the schema
-     *                           provided.
-=======
      * @implNote                 do not use the schema in the table properties as it could differ from the schema
      *                           provided
->>>>>>> 4c9ce71b
      */
     protected abstract CloseableIterator<Record> createRecordIterator(ReadRecordsRequest recordsRequest, Schema schema, TableProperties tableProperties) throws Exception;
 
