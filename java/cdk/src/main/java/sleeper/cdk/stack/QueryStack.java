--- conflicted
+++ resolved
@@ -114,12 +114,7 @@
         instanceProperties.set(QUERY_TRACKER_TABLE_NAME, queryTrackingTable.getTableName());
 
         LambdaCode queryJar = jars.lambdaCode(BuiltJar.QUERY, jarsBucket);
-<<<<<<< HEAD
-        queryExecutorLambda = setupQueriesQueryLambda(coreStacks, queryQueueStack, instanceProperties, queryJar, jarsBucket, queryTrackingTable);
-=======
-
         queryExecutorLambda = setupQueryExecutorLambda(coreStacks, queryQueueStack, instanceProperties, queryJar, jarsBucket, queryTrackingTable);
->>>>>>> 4c9ce71b
         leafPartitionQueryLambda = setupLeafPartitionQueryQueueAndLambda(coreStacks, instanceProperties, queryJar, jarsBucket, queryTrackingTable);
         Utils.addStackTagIfSet(this, instanceProperties);
     }
