--- conflicted
+++ resolved
@@ -73,16 +73,10 @@
                 .runtime(Runtime.JAVA_11)
                 .handler("sleeper.metrics.TableMetricsTriggerLambda::handleRequest")
                 .environment(Utils.createDefaultEnvironment(instanceProperties))
-<<<<<<< HEAD
-                .memorySize(256)
-                .timeout(Duration.minutes(1))
+                .memorySize(instanceProperties.getInt(TABLE_BATCHING_LAMBDAS_MEMORY_IN_MB))
+                .timeout(Duration.seconds(instanceProperties.getInt(TABLE_BATCHING_LAMBDAS_TIMEOUT_IN_SECONDS)))
                 .logGroup(createLambdaLogGroup(this, "MetricsTriggerLogGroup", triggerFunctionName, instanceProperties))
                 .tracing(TracingUtils.active(instanceProperties)));
-=======
-                .memorySize(instanceProperties.getInt(TABLE_BATCHING_LAMBDAS_MEMORY_IN_MB))
-                .timeout(Duration.seconds(instanceProperties.getInt(TABLE_BATCHING_LAMBDAS_TIMEOUT_IN_SECONDS)))
-                .logGroup(createLambdaLogGroup(this, "MetricsTriggerLogGroup", triggerFunctionName, instanceProperties)));
->>>>>>> 7356a253
         IFunction tableMetricsPublisher = metricsJar.buildFunction(this, "MetricsPublisher", builder -> builder
                 .functionName(publishFunctionName)
                 .description("Generates metrics for a Sleeper table based on info in its state store, and publishes them to CloudWatch")
