--- conflicted
+++ resolved
@@ -41,11 +41,6 @@
 import java.util.Locale;
 import java.util.Map;
 
-<<<<<<< HEAD
-import static sleeper.cdk.stack.IngestStack.addIngestSourceRoleReferences;
-=======
-import static sleeper.cdk.Utils.shouldDeployPaused;
->>>>>>> 542b5ba1
 import static sleeper.configuration.properties.instance.CommonProperty.ID;
 import static sleeper.configuration.properties.instance.CommonProperty.JARS_BUCKET;
 import static sleeper.configuration.properties.instance.CommonProperty.LOG_RETENTION_IN_DAYS;
@@ -90,14 +85,7 @@
 
         stateStoreStacks.grantReadWriteAllFilesAndPartitions(sleeperTableProvider.getOnEventHandler());
 
-<<<<<<< HEAD
         createTables(scope, instanceProperties, sleeperTableProvider, configBucket);
-        addIngestSourceRoleReferences(this, "TableWriterForIngest", instanceProperties)
-                .forEach(stateStoreStacks::grantReadPartitionsReadWriteActiveFiles);
-
-=======
-        createTables(scope, instanceProperties, sleeperTableProvider, stateStoreStacks, configBucket, metricsJar);
->>>>>>> 542b5ba1
         Utils.addStackTagIfSet(this, instanceProperties);
     }
 
