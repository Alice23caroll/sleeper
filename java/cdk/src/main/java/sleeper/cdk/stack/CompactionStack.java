--- conflicted
+++ resolved
@@ -16,12 +16,7 @@
 package sleeper.cdk.stack;
 
 import edu.umd.cs.findbugs.annotations.SuppressFBWarnings;
-<<<<<<< HEAD
 import org.apache.commons.lang3.tuple.Triple;
-=======
-
-import org.apache.commons.lang3.tuple.Pair;
->>>>>>> 04332df8
 import sleeper.cdk.Utils;
 import sleeper.configuration.Requirements;
 import sleeper.configuration.properties.InstanceProperties;
@@ -116,19 +111,8 @@
 import static sleeper.configuration.properties.UserDefinedInstanceProperty.COMPACTION_JOB_CREATION_LAMBDA_PERIOD_IN_MINUTES;
 import static sleeper.configuration.properties.UserDefinedInstanceProperty.COMPACTION_JOB_CREATION_LAMBDA_TIMEOUT_IN_SECONDS;
 import static sleeper.configuration.properties.UserDefinedInstanceProperty.COMPACTION_QUEUE_VISIBILITY_TIMEOUT_IN_SECONDS;
-<<<<<<< HEAD
-import static sleeper.configuration.properties.UserDefinedInstanceProperty.COMPACTION_TASK_ARM_CPU;
-import static sleeper.configuration.properties.UserDefinedInstanceProperty.COMPACTION_TASK_ARM_GPU;
-import static sleeper.configuration.properties.UserDefinedInstanceProperty.COMPACTION_TASK_ARM_MEMORY;
 import static sleeper.configuration.properties.UserDefinedInstanceProperty.COMPACTION_TASK_CPU_ARCHITECTURE;
 import static sleeper.configuration.properties.UserDefinedInstanceProperty.COMPACTION_TASK_CREATION_PERIOD_IN_MINUTES;
-import static sleeper.configuration.properties.UserDefinedInstanceProperty.COMPACTION_TASK_X86_CPU;
-import static sleeper.configuration.properties.UserDefinedInstanceProperty.COMPACTION_TASK_X86_GPU;
-import static sleeper.configuration.properties.UserDefinedInstanceProperty.COMPACTION_TASK_X86_MEMORY;
-=======
-import static sleeper.configuration.properties.UserDefinedInstanceProperty.COMPACTION_TASK_CPU_ARCHITECTURE;
-import static sleeper.configuration.properties.UserDefinedInstanceProperty.COMPACTION_TASK_CREATION_PERIOD_IN_MINUTES;
->>>>>>> 04332df8
 import static sleeper.configuration.properties.UserDefinedInstanceProperty.ECR_COMPACTION_REPO;
 import static sleeper.configuration.properties.UserDefinedInstanceProperty.ID;
 import static sleeper.configuration.properties.UserDefinedInstanceProperty.JARS_BUCKET;
@@ -151,14 +135,8 @@
  * periodically triggered by a CloudWatch rule, to look at the size of the queue and the number of
  * running tasks and create more tasks if necessary.
  * <p>
-<<<<<<< HEAD
- * Note that there are two of each of the above: one for non-splitting
- * compaction
- * jobs and one for splitting compaction jobs.
-=======
  * Note that there are two of each of the above: one for non-splitting compaction jobs and one for
  * splitting compaction jobs.
->>>>>>> 04332df8
  */
 public class CompactionStack extends NestedStack {
     public static final String COMPACTION_STACK_QUEUE_URL = "CompactionStackQueueUrlKey";
@@ -220,22 +198,14 @@
 
         // Lambda to periodically check for compaction jobs that should be created
         lambdaToFindCompactionJobsThatShouldBeCreated(configBucket, jarsBucket, stateStoreStacks, compactionJobsQueue,
-<<<<<<< HEAD
-                splittingCompactionJobsQueue);
-=======
                         splittingCompactionJobsQueue);
->>>>>>> 04332df8
 
         // ECS cluster for compaction tasks
         ecsClusterForCompactionTasks(configBucket, jarsBucket, stateStoreStacks, dataBuckets, compactionJobsQueue);
 
         // ECS cluster for splitting compaction tasks
         ecsClusterForSplittingCompactionTasks(configBucket, jarsBucket, stateStoreStacks, dataBuckets,
-<<<<<<< HEAD
-                splittingCompactionJobsQueue);
-=======
                         splittingCompactionJobsQueue);
->>>>>>> 04332df8
 
         // Lambda to create compaction tasks
         lambdaToCreateCompactionTasks(configBucket, jarsBucket, compactionJobsQueue);
@@ -263,17 +233,6 @@
                         .build();
         String queueName = Utils.truncateTo64Characters(instanceProperties.get(ID) + "-CompactionJobQ");
         compactionJobQ = Queue.Builder
-<<<<<<< HEAD
-                .create(this, "CompactionJobDefinitionsQueue")
-                .queueName(queueName)
-                .deadLetterQueue(compactionMergeJobDefinitionsDeadLetterQueue)
-                .visibilityTimeout(
-                        Duration.seconds(instanceProperties.getInt(COMPACTION_QUEUE_VISIBILITY_TIMEOUT_IN_SECONDS)))
-                .build();
-        instanceProperties.set(COMPACTION_JOB_QUEUE_URL, compactionJobQ.getQueueUrl());
-        instanceProperties.set(COMPACTION_JOB_DLQ_URL,
-                compactionMergeJobDefinitionsDeadLetterQueue.getQueue().getQueueUrl());
-=======
                         .create(this, "CompactionJobDefinitionsQueue")
                         .queueName(queueName)
                         .deadLetterQueue(compactionMergeJobDefinitionsDeadLetterQueue)
@@ -283,24 +242,10 @@
         instanceProperties.set(COMPACTION_JOB_QUEUE_URL, compactionJobQ.getQueueUrl());
         instanceProperties.set(COMPACTION_JOB_DLQ_URL,
                         compactionMergeJobDefinitionsDeadLetterQueue.getQueue().getQueueUrl());
->>>>>>> 04332df8
 
         // Add alarm to send message to SNS if there are any messages on the dead letter
         // queue
         Alarm compactionMergeAlarm = Alarm.Builder
-<<<<<<< HEAD
-                .create(this, "CompactionMergeAlarm")
-                .alarmDescription(
-                        "Alarms if there are any messages on the dead letter queue for the merging compactions queue")
-                .metric(compactionDLQ.metricApproximateNumberOfMessagesVisible()
-                        .with(MetricOptions.builder().statistic("Sum").period(Duration.seconds(60)).build()))
-                .comparisonOperator(ComparisonOperator.GREATER_THAN_THRESHOLD)
-                .threshold(0)
-                .evaluationPeriods(1)
-                .datapointsToAlarm(1)
-                .treatMissingData(TreatMissingData.IGNORE)
-                .build();
-=======
                         .create(this, "CompactionMergeAlarm")
                         .alarmDescription(
                                         "Alarms if there are any messages on the dead letter queue for the merging compactions queue")
@@ -312,7 +257,6 @@
                         .datapointsToAlarm(1)
                         .treatMissingData(TreatMissingData.IGNORE)
                         .build();
->>>>>>> 04332df8
         compactionMergeAlarm.addAlarmAction(new SnsAction(topic));
 
         CfnOutputProps compactionJobDefinitionsQueueProps = new CfnOutputProps.Builder()
@@ -340,17 +284,6 @@
                         .build();
         String queueName = Utils.truncateTo64Characters(instanceProperties.get(ID) + "-SplittingCompactionJobQ");
         splittingJobQ = Queue.Builder
-<<<<<<< HEAD
-                .create(this, "CompactionSplittingMergeJobDefinitionsQueue")
-                .queueName(queueName)
-                .deadLetterQueue(compactionJobDefinitionsDeadLetterQueue)
-                .visibilityTimeout(
-                        Duration.seconds(instanceProperties.getInt(COMPACTION_QUEUE_VISIBILITY_TIMEOUT_IN_SECONDS)))
-                .build();
-        instanceProperties.set(SPLITTING_COMPACTION_JOB_QUEUE_URL, splittingJobQ.getQueueUrl());
-        instanceProperties.set(SPLITTING_COMPACTION_JOB_DLQ_URL,
-                compactionJobDefinitionsDeadLetterQueue.getQueue().getQueueUrl());
-=======
                         .create(this, "CompactionSplittingMergeJobDefinitionsQueue")
                         .queueName(queueName)
                         .deadLetterQueue(compactionJobDefinitionsDeadLetterQueue)
@@ -360,24 +293,10 @@
         instanceProperties.set(SPLITTING_COMPACTION_JOB_QUEUE_URL, splittingJobQ.getQueueUrl());
         instanceProperties.set(SPLITTING_COMPACTION_JOB_DLQ_URL,
                         compactionJobDefinitionsDeadLetterQueue.getQueue().getQueueUrl());
->>>>>>> 04332df8
 
         // Add alarm to send message to SNS if there are any messages on the dead letter
         // queue
         Alarm compactionMergeAlarm = Alarm.Builder
-<<<<<<< HEAD
-                .create(this, "CompactionSplittingMergeAlarm")
-                .alarmDescription(
-                        "Alarms if there are any messages on the dead letter queue for the splitting merging compactions queue")
-                .metric(splittingDLQ.metricApproximateNumberOfMessagesVisible()
-                        .with(MetricOptions.builder().statistic("Sum").period(Duration.seconds(60)).build()))
-                .comparisonOperator(ComparisonOperator.GREATER_THAN_THRESHOLD)
-                .threshold(0)
-                .evaluationPeriods(1)
-                .datapointsToAlarm(1)
-                .treatMissingData(TreatMissingData.IGNORE)
-                .build();
-=======
                         .create(this, "CompactionSplittingMergeAlarm")
                         .alarmDescription(
                                         "Alarms if there are any messages on the dead letter queue for the splitting merging compactions queue")
@@ -389,7 +308,6 @@
                         .datapointsToAlarm(1)
                         .treatMissingData(TreatMissingData.IGNORE)
                         .build();
->>>>>>> 04332df8
         compactionMergeAlarm.addAlarmAction(new SnsAction(topic));
 
         CfnOutputProps compactionJobDefinitionsQueueProps = new CfnOutputProps.Builder()
@@ -405,15 +323,6 @@
     }
 
     private void lambdaToFindCompactionJobsThatShouldBeCreated(IBucket configBucket,
-<<<<<<< HEAD
-            IBucket jarsBucket,
-            List<StateStoreStack> stateStoreStacks,
-            Queue compactionMergeJobsQueue,
-            Queue compactionSplittingMergeJobsQueue) {
-        // CompactionJob creation code
-        Code code = Code.fromBucket(jarsBucket,
-                "lambda-jobSpecCreationLambda-" + instanceProperties.get(VERSION) + ".jar");
-=======
                     IBucket jarsBucket,
                     List<StateStoreStack> stateStoreStacks,
                     Queue compactionMergeJobsQueue,
@@ -421,7 +330,6 @@
         // CompactionJob creation code
         Code code = Code.fromBucket(jarsBucket,
                         "lambda-jobSpecCreationLambda-" + instanceProperties.get(VERSION) + ".jar");
->>>>>>> 04332df8
 
         // Function to create compaction jobs
         Map<String, String> environmentVariables = Utils.createDefaultEnvironment(instanceProperties);
@@ -430,21 +338,6 @@
                         instanceProperties.get(ID).toLowerCase(Locale.ROOT), "job-creator"));
 
         Function handler = Function.Builder
-<<<<<<< HEAD
-                .create(this, "JobCreationLambda")
-                .functionName(functionName)
-                .description(
-                        "Scan DynamoDB looking for files that need merging and create appropriate job specs in DynamoDB")
-                .runtime(software.amazon.awscdk.services.lambda.Runtime.JAVA_8)
-                .memorySize(instanceProperties.getInt(COMPACTION_JOB_CREATION_LAMBDA_MEMORY_IN_MB))
-                .timeout(Duration.seconds(instanceProperties.getInt(COMPACTION_JOB_CREATION_LAMBDA_TIMEOUT_IN_SECONDS)))
-                .code(code)
-                .handler("sleeper.compaction.job.creation.CreateJobsLambda::eventHandler")
-                .environment(environmentVariables)
-                .reservedConcurrentExecutions(1)
-                .logRetention(Utils.getRetentionDays(instanceProperties.getInt(LOG_RETENTION_IN_DAYS)))
-                .build();
-=======
                         .create(this, "JobCreationLambda")
                         .functionName(functionName)
                         .description(
@@ -458,7 +351,6 @@
                         .reservedConcurrentExecutions(1)
                         .logRetention(Utils.getRetentionDays(instanceProperties.getInt(LOG_RETENTION_IN_DAYS)))
                         .build();
->>>>>>> 04332df8
 
         // Grant this function permission to read from / write to the DynamoDB table
         configBucket.grantRead(handler);
@@ -475,16 +367,6 @@
         // Cloudwatch rule to trigger this lambda
         String ruleName = Utils.truncateTo64Characters(instanceProperties.get(ID) + "-CompactionJobCreationRule");
         Rule rule = Rule.Builder
-<<<<<<< HEAD
-                .create(this, "CompactionJobCreationPeriodicTrigger")
-                .ruleName(ruleName)
-                .description("A rule to periodically trigger the job creation lambda")
-                .enabled(Boolean.TRUE)
-                .schedule(Schedule.rate(
-                        Duration.minutes(instanceProperties.getInt(COMPACTION_JOB_CREATION_LAMBDA_PERIOD_IN_MINUTES))))
-                .targets(Collections.singletonList(new LambdaFunction(handler)))
-                .build();
-=======
                         .create(this, "CompactionJobCreationPeriodicTrigger")
                         .ruleName(ruleName)
                         .description("A rule to periodically trigger the job creation lambda")
@@ -493,22 +375,14 @@
                                         Duration.minutes(instanceProperties.getInt(COMPACTION_JOB_CREATION_LAMBDA_PERIOD_IN_MINUTES))))
                         .targets(Collections.singletonList(new LambdaFunction(handler)))
                         .build();
->>>>>>> 04332df8
         instanceProperties.set(COMPACTION_JOB_CREATION_CLOUDWATCH_RULE, rule.getRuleName());
     }
 
     private Cluster ecsClusterForCompactionTasks(IBucket configBucket,
-<<<<<<< HEAD
-            IBucket jarsBucket,
-            List<StateStoreStack> stateStoreStacks,
-            List<IBucket> dataBuckets,
-            Queue compactionMergeJobsQueue) {
-=======
                     IBucket jarsBucket,
                     List<StateStoreStack> stateStoreStacks,
                     List<IBucket> dataBuckets,
                     Queue compactionMergeJobsQueue) {
->>>>>>> 04332df8
         VpcLookupOptions vpcLookupOptions = VpcLookupOptions.builder()
                         .vpcId(instanceProperties.get(VPC_ID))
                         .build();
@@ -523,54 +397,13 @@
                         .build();
         instanceProperties.set(COMPACTION_CLUSTER, cluster.getClusterName());
 
-<<<<<<< HEAD
-        FargateTaskDefinition fargateTaskDefinition = compactionFargateTaskDefinition("Merge");
-        String fargateTaskDefinitionFamily = fargateTaskDefinition.getFamily();
-        instanceProperties.set(COMPACTION_TASK_FARGATE_DEFINITION_FAMILY, fargateTaskDefinitionFamily);
-
-        Ec2TaskDefinition ec2TaskDefinition = compactionEC2TaskDefinition("Merge");
-        String ec2TaskDefinitionFamily = ec2TaskDefinition.getFamily();
-        instanceProperties.set(COMPACTION_TASK_EC2_DEFINITION_FAMILY, ec2TaskDefinitionFamily);
-
-        IRepository repository = Repository.fromRepositoryName(this, "ECR1",
-                instanceProperties.get(ECR_COMPACTION_REPO));
-=======
         IRepository repository = Repository.fromRepositoryName(this, "ECR1",
                         instanceProperties.get(ECR_COMPACTION_REPO));
->>>>>>> 04332df8
         ContainerImage containerImage = ContainerImage.fromEcrRepository(repository, instanceProperties.get(VERSION));
 
         Map<String, String> environmentVariables = Utils.createDefaultEnvironment(instanceProperties);
         environmentVariables.put(Utils.AWS_REGION, instanceProperties.get(REGION));
 
-<<<<<<< HEAD
-        ContainerDefinitionOptions fargateContainerDefinitionOptions = createFargateContainerDefinition(containerImage,
-                environmentVariables, instanceProperties, "Merge");
-        fargateTaskDefinition.addContainer(ContainerConstants.COMPACTION_CONTAINER_NAME,
-                fargateContainerDefinitionOptions);
-
-        ContainerDefinitionOptions ec2ContainerDefinitionOptions = createEC2ContainerDefinition(containerImage,
-                environmentVariables, instanceProperties, "Merge");
-        ec2TaskDefinition.addContainer(ContainerConstants.COMPACTION_CONTAINER_NAME, ec2ContainerDefinitionOptions);
-
-        Consumer<ITaskDefinition> grantPermissions = (taskDef) -> {
-            configBucket.grantRead(taskDef.getTaskRole());
-            jarsBucket.grantRead(taskDef.getTaskRole());
-            dataBuckets.forEach(bucket -> bucket.grantReadWrite(taskDef.getTaskRole()));
-            stateStoreStacks.forEach(
-                    stateStoreStack -> stateStoreStack.grantReadWriteActiveFileMetadata(taskDef.getTaskRole()));
-            stateStoreStacks.forEach(
-                    stateStoreStack -> stateStoreStack.grantReadWriteReadyForGCFileMetadata(taskDef.getTaskRole()));
-            eventStore.grantWriteJobEvent(taskDef.getTaskRole());
-            eventStore.grantWriteTaskEvent(taskDef.getTaskRole());
-
-            compactionMergeJobsQueue.grantConsumeMessages(taskDef.getTaskRole());
-        };
-
-        grantPermissions.accept(fargateTaskDefinition);
-        grantPermissions.accept(ec2TaskDefinition);
-
-=======
         Consumer<ITaskDefinition> grantPermissions = (taskDef) -> {
             configBucket.grantRead(taskDef.getTaskRole());
             jarsBucket.grantRead(taskDef.getTaskRole());
@@ -610,7 +443,6 @@
             grantPermissions.accept(ec2TaskDefinition);
         }
 
->>>>>>> 04332df8
         addEC2CapacityProvider(cluster, "MergeCompaction", vpc, COMPACTION_AUTO_SCALING_GROUP);
 
         CfnOutputProps compactionClusterProps = new CfnOutputProps.Builder()
@@ -622,17 +454,10 @@
     }
 
     private Cluster ecsClusterForSplittingCompactionTasks(IBucket configBucket,
-<<<<<<< HEAD
-            IBucket jarsBucket,
-            List<StateStoreStack> stateStoreStacks,
-            List<IBucket> dataBuckets,
-            Queue compactionSplittingMergeJobsQueue) {
-=======
                     IBucket jarsBucket,
                     List<StateStoreStack> stateStoreStacks,
                     List<IBucket> dataBuckets,
                     Queue compactionSplittingMergeJobsQueue) {
->>>>>>> 04332df8
         VpcLookupOptions vpcLookupOptions = VpcLookupOptions.builder()
                         .vpcId(instanceProperties.get(VPC_ID))
                         .build();
@@ -647,58 +472,18 @@
                         .build();
         instanceProperties.set(SPLITTING_COMPACTION_CLUSTER, cluster.getClusterName());
 
-<<<<<<< HEAD
-        FargateTaskDefinition fargateTaskDefinition = compactionFargateTaskDefinition("SplittingMerge");
-        String fargateTaskDefinitionFamily = fargateTaskDefinition.getFamily();
-        instanceProperties.set(SPLITTING_COMPACTION_TASK_FARGATE_DEFINITION_FAMILY, fargateTaskDefinitionFamily);
-
-        Ec2TaskDefinition ec2TaskDefinition = compactionEC2TaskDefinition("SplittingMerge");
-        String ec2TaskDefinitionFamily = ec2TaskDefinition.getFamily();
-        instanceProperties.set(SPLITTING_COMPACTION_TASK_EC2_DEFINITION_FAMILY, ec2TaskDefinitionFamily);
-
-        IRepository repository = Repository.fromRepositoryName(this, "ECR2",
-                instanceProperties.get(ECR_COMPACTION_REPO));
-=======
         IRepository repository = Repository.fromRepositoryName(this, "ECR2",
                         instanceProperties.get(ECR_COMPACTION_REPO));
->>>>>>> 04332df8
         ContainerImage containerImage = ContainerImage.fromEcrRepository(repository, instanceProperties.get(VERSION));
 
         Map<String, String> environmentVariables = Utils.createDefaultEnvironment(instanceProperties);
         environmentVariables.put(Utils.AWS_REGION, instanceProperties.get(REGION));
 
-<<<<<<< HEAD
-        ContainerDefinitionOptions fargateContainerDefinitionOptions = createFargateContainerDefinition(containerImage,
-                environmentVariables, instanceProperties, "SplittingMerge");
-        fargateTaskDefinition.addContainer(ContainerConstants.SPLITTING_COMPACTION_CONTAINER_NAME,
-                fargateContainerDefinitionOptions);
-
-        ContainerDefinitionOptions ec2ContainerDefinitionOptions = createEC2ContainerDefinition(containerImage,
-                environmentVariables, instanceProperties, "SplittingMerge");
-        ec2TaskDefinition.addContainer(ContainerConstants.SPLITTING_COMPACTION_CONTAINER_NAME,
-                ec2ContainerDefinitionOptions);
-
-=======
->>>>>>> 04332df8
         Consumer<ITaskDefinition> grantPermissions = (taskDef) -> {
             configBucket.grantRead(taskDef.getTaskRole());
             jarsBucket.grantRead(taskDef.getTaskRole());
             dataBuckets.forEach(bucket -> bucket.grantReadWrite(taskDef.getTaskRole()));
             stateStoreStacks.forEach(
-<<<<<<< HEAD
-                    stateStoreStack -> stateStoreStack.grantReadWriteActiveFileMetadata(taskDef.getTaskRole()));
-            stateStoreStacks.forEach(
-                    stateStoreStack -> stateStoreStack.grantReadWriteReadyForGCFileMetadata(taskDef.getTaskRole()));
-            eventStore.grantWriteJobEvent(taskDef.getTaskRole());
-            eventStore.grantWriteTaskEvent(taskDef.getTaskRole());
-
-            compactionSplittingMergeJobsQueue.grantConsumeMessages(taskDef.getTaskRole());
-        };
-
-        grantPermissions.accept(fargateTaskDefinition);
-        grantPermissions.accept(ec2TaskDefinition);
-
-=======
                             stateStoreStack -> stateStoreStack.grantReadWriteActiveFileMetadata(taskDef.getTaskRole()));
             stateStoreStacks.forEach(
                             stateStoreStack -> stateStoreStack.grantReadWriteReadyForGCFileMetadata(taskDef.getTaskRole()));
@@ -734,7 +519,6 @@
             grantPermissions.accept(ec2TaskDefinition);
         }
 
->>>>>>> 04332df8
         addEC2CapacityProvider(cluster, "SplittingMergeCompaction", vpc, SPLITTING_COMPACTION_AUTO_SCALING_GROUP);
 
         CfnOutputProps splittingCompactionClusterProps = new CfnOutputProps.Builder()
@@ -746,52 +530,6 @@
     }
 
     private void addEC2CapacityProvider(Cluster cluster, String clusterName, IVpc vpc,
-<<<<<<< HEAD
-            SystemDefinedInstanceProperty scalingProperty) {
-        AutoScalingGroup ec2scalingGroup = AutoScalingGroup.Builder.create(this, clusterName + "ScalingGroup").vpc(vpc)
-                .allowAllOutbound(true)
-                .associatePublicIpAddress(false)
-                .requireImdsv2(true)
-                .blockDevices(Arrays.asList(BlockDevice.builder()
-                        .deviceName("/dev/xvda") // root volume
-                        .volume(BlockDeviceVolume.ebs(instanceProperties.getInt(COMPACTION_EC2_ROOT_SIZE),
-                                EbsDeviceOptions.builder()
-                                        .deleteOnTermination(true)
-                                        .encrypted(true)
-                                        .volumeType(EbsDeviceVolumeType.GP2)
-                                        .build()))
-                        .build()))
-                .minCapacity(instanceProperties.getInt(COMPACTION_EC2_POOL_MINIMUM))
-                .desiredCapacity(instanceProperties.getInt(COMPACTION_EC2_POOL_DESIRED))
-                .maxCapacity(instanceProperties.getInt(COMPACTION_EC2_POOL_MAXIMUM)).requireImdsv2(true)
-                .instanceType(lookupEC2InstanceType(instanceProperties.get(COMPACTION_EC2_TYPE)))
-                .machineImage(EcsOptimizedImage.amazonLinux2(AmiHardwareType.GPU,
-                        EcsOptimizedImageOptions.builder()
-                                .cachedInContext(false)
-                                .build()))
-                .build();
-
-        AsgCapacityProvider ec2Provider = AsgCapacityProvider.Builder
-                .create(this, clusterName + "CapacityProvider")
-                .enableManagedScaling(false)
-                .enableManagedTerminationProtection(false)
-                .autoScalingGroup(ec2scalingGroup)
-                .spotInstanceDraining(true)
-                .canContainersAccessInstanceRole(false)
-                .machineImageType(MachineImageType.AMAZON_LINUX_2)
-                .build();
-
-        cluster.addAsgCapacityProvider(ec2Provider,
-                AddAutoScalingGroupCapacityOptions.builder()
-                        .canContainersAccessInstanceRole(false)
-                        .machineImageType(MachineImageType.AMAZON_LINUX_2)
-                        .spotInstanceDraining(true)
-                        .build());
-
-        instanceProperties.set(scalingProperty, ec2scalingGroup.getAutoScalingGroupName());
-    }
-
-=======
                     SystemDefinedInstanceProperty scalingProperty) {
         AutoScalingGroup ec2scalingGroup = AutoScalingGroup.Builder.create(this, clusterName + "ScalingGroup").vpc(vpc)
                         .allowAllOutbound(true)
@@ -836,7 +574,6 @@
         instanceProperties.set(scalingProperty, ec2scalingGroup.getAutoScalingGroupName());
     }
 
->>>>>>> 04332df8
     public static InstanceType lookupEC2InstanceType(String ec2InstanceType) {
         Objects.requireNonNull(ec2InstanceType, "instance type cannot be null");
         int pos = ec2InstanceType.indexOf('.');
@@ -860,15 +597,8 @@
     }
 
     /**
-<<<<<<< HEAD
-     * Normalises EC2 instance size strings so they can be looked up in the
-     * {@link InstanceSize}
-     * enum. Java identifiers can't start with a number, so "2xlarge" becomes
-     * "xlarge2".
-=======
      * Normalises EC2 instance size strings so they can be looked up in the {@link InstanceSize}
      * enum. Java identifiers can't start with a number, so "2xlarge" becomes "xlarge2".
->>>>>>> 04332df8
      *
      * @param size the human readable size
      * @return the internal enum name
@@ -881,49 +611,14 @@
         if (sizeMatch.matches()) {
             // Match occurred so switch the capture groups
             return sizeMatch.group(2) + sizeMatch.group(1);
-<<<<<<< HEAD
         } else {
             return size;
         }
     }
 
-    /**
-     * Retrieves architecture specific CPU and memory requirements. This returns
-     * a triple containing the CPU requirement in the left element and memory
-     * requirement in the middle and GPU requirement in the right element.
-     *
-     * @param architecture       CPU architecture
-     * @param launchType         the container launch type
-     * @param instanceProperties Sleeper instance properties
-     * @return CPU, memory and GPU requirements as per the CPU architecture
-     */
-    private static Triple<Integer, Integer, Integer> getCpuMemoryForArch(String architecture,
-            String launchType,
-            InstanceProperties instanceProperties) {
-        int cpu;
-        int memoryLimitMiB;
-        int gpu;
-        if (architecture.startsWith("ARM")) {
-            cpu = instanceProperties.getInt(COMPACTION_TASK_ARM_CPU);
-            memoryLimitMiB = instanceProperties.getInt(COMPACTION_TASK_ARM_MEMORY);
-            gpu = instanceProperties.getInt(COMPACTION_TASK_ARM_GPU);
-        } else {
-            cpu = instanceProperties.getInt(COMPACTION_TASK_X86_CPU);
-            memoryLimitMiB = instanceProperties.getInt(COMPACTION_TASK_X86_MEMORY);
-            gpu = instanceProperties.getInt(COMPACTION_TASK_X86_GPU);
-        }
-        return Triple.of(cpu, memoryLimitMiB, gpu);
-=======
-        } else {
-            return size;
-        }
->>>>>>> 04332df8
-    }
-
     private FargateTaskDefinition compactionFargateTaskDefinition(String compactionTypeName) {
         String architecture = instanceProperties.get(COMPACTION_TASK_CPU_ARCHITECTURE).toUpperCase(Locale.ROOT);
         String launchType = instanceProperties.get(COMPACTION_ECS_LAUNCHTYPE);
-<<<<<<< HEAD
         Triple<Integer, Integer, Integer> requirements = getCpuMemoryForArch(architecture, launchType,
                 instanceProperties);
         return FargateTaskDefinition.Builder
@@ -936,19 +631,6 @@
                         .operatingSystemFamily(OperatingSystemFamily.LINUX)
                         .build())
                 .build();
-=======
-        Pair<Integer, Integer> requirements = Requirements.getArchRequirements(architecture, launchType,
-                        instanceProperties);
-        return FargateTaskDefinition.Builder
-                        .create(this, compactionTypeName + "CompactionFargateTaskDefinition")
-                        .family(instanceProperties.get(ID) + compactionTypeName + "CompactionFargateTaskFamily")
-                        .cpu(requirements.getLeft())
-                        .memoryLimitMiB(requirements.getRight())
-                        .runtimePlatform(RuntimePlatform.builder()
-                                        .cpuArchitecture(CpuArchitecture.of(architecture))
-                                        .operatingSystemFamily(OperatingSystemFamily.LINUX)
-                                        .build())
-                        .build();
     }
 
     private Ec2TaskDefinition compactionEC2TaskDefinition(String compactionTypeName) {
@@ -963,51 +645,7 @@
                     Map<String, String> environment, InstanceProperties instanceProperties, String compactionTypeName) {
         String architecture = instanceProperties.get(COMPACTION_TASK_CPU_ARCHITECTURE).toUpperCase(Locale.ROOT);
         String launchType = instanceProperties.get(COMPACTION_ECS_LAUNCHTYPE);
-        Pair<Integer, Integer> requirements = Requirements.getArchRequirements(architecture, launchType,
-                        instanceProperties);
-        return ContainerDefinitionOptions.builder()
-                        .image(image)
-                        .environment(environment)
-                        .cpu(requirements.getLeft())
-                        .memoryLimitMiB(requirements.getRight())
-                        .logging(Utils.createECSContainerLogDriver(this, instanceProperties,
-                                        compactionTypeName + "FargateCompactionTasks"))
-                        .build();
-    }
-
-    private ContainerDefinitionOptions createEC2ContainerDefinition(ContainerImage image,
-                    Map<String, String> environment, InstanceProperties instanceProperties, String compactionTypeName) {
-        String architecture = instanceProperties.get(COMPACTION_TASK_CPU_ARCHITECTURE).toUpperCase(Locale.ROOT);
-        String launchType = instanceProperties.get(COMPACTION_ECS_LAUNCHTYPE);
-        Pair<Integer, Integer> requirements = Requirements.getArchRequirements(architecture, launchType,
-                        instanceProperties);
-        return ContainerDefinitionOptions.builder()
-                        .image(image)
-                        .environment(environment)
-                        .cpu(requirements.getLeft())
-                        // bit hacky: Reduce memory requirement for EC2 to prevent
-                        // container allocation failing when we need almost entire resources
-                        // of machine
-                        .memoryLimitMiB((int) (requirements.getRight() * 0.95))
-                        .logging(Utils.createECSContainerLogDriver(this, instanceProperties,
-                                        compactionTypeName + "EC2CompactionTasks"))
-                        .build();
->>>>>>> 04332df8
-    }
-
-    private Ec2TaskDefinition compactionEC2TaskDefinition(String compactionTypeName) {
-        return Ec2TaskDefinition.Builder
-                .create(this, compactionTypeName + "CompactionEC2TaskDefinition")
-                .family(instanceProperties.get(ID) + compactionTypeName + "CompactionEC2TaskFamily")
-                .networkMode(NetworkMode.BRIDGE)
-                .build();
-    }
-
-    private ContainerDefinitionOptions createFargateContainerDefinition(ContainerImage image,
-            Map<String, String> environment, InstanceProperties instanceProperties, String compactionTypeName) {
-        String architecture = instanceProperties.get(COMPACTION_TASK_CPU_ARCHITECTURE).toUpperCase(Locale.ROOT);
-        String launchType = instanceProperties.get(COMPACTION_ECS_LAUNCHTYPE);
-        Triple<Integer, Integer, Integer> requirements = getCpuMemoryForArch(architecture, launchType,
+        Triple<Integer, Integer, Integer> requirements = Requirements.getArchRequirements(architecture, launchType,
                 instanceProperties);
         return ContainerDefinitionOptions.builder()
                 .image(image)
@@ -1020,10 +658,10 @@
     }
 
     private ContainerDefinitionOptions createEC2ContainerDefinition(ContainerImage image,
-            Map<String, String> environment, InstanceProperties instanceProperties, String compactionTypeName) {
+                    Map<String, String> environment, InstanceProperties instanceProperties, String compactionTypeName) {
         String architecture = instanceProperties.get(COMPACTION_TASK_CPU_ARCHITECTURE).toUpperCase(Locale.ROOT);
         String launchType = instanceProperties.get(COMPACTION_ECS_LAUNCHTYPE);
-        Triple<Integer, Integer, Integer> requirements = getCpuMemoryForArch(architecture, launchType,
+        Triple<Integer, Integer, Integer> requirements = Requirements.getArchRequirements(architecture, launchType,
                 instanceProperties);
         return ContainerDefinitionOptions.builder()
                 .image(image)
@@ -1041,13 +679,8 @@
 
     @SuppressFBWarnings("NP_NULL_ON_SOME_PATH_FROM_RETURN_VALUE")
     private void lambdaToCreateCompactionTasks(IBucket configBucket,
-<<<<<<< HEAD
-            IBucket jarsBucket,
-            Queue compactionMergeJobsQueue) {
-=======
                     IBucket jarsBucket,
                     Queue compactionMergeJobsQueue) {
->>>>>>> 04332df8
         // CompactionJob creation code
         Code code = Code.fromBucket(jarsBucket, "runningjobs-" + instanceProperties.get(VERSION) + ".jar");
 
@@ -1081,15 +714,6 @@
 
         // Grant this function permission to query ECS for the number of tasks, etc
         PolicyStatement policyStatement = PolicyStatement.Builder
-<<<<<<< HEAD
-                .create()
-                .resources(Collections.singletonList("*"))
-                .actions(Arrays.asList("ecs:ListTasks", "ecs:RunTask", "iam:PassRole",
-                        "ecs:DescribeContainerInstances", "ecs:DescribeTasks", "ecs:ListContainerInstances",
-                        "autoscaling:TerminateInstanceInAutoScalingGroup",
-                        "autoscaling:SetDesiredCapacity", "autoscaling:DescribeAutoScalingGroups"))
-                .build();
-=======
                         .create()
                         .resources(Collections.singletonList("*"))
                         .actions(Arrays.asList("ecs:ListTasks", "ecs:RunTask", "iam:PassRole",
@@ -1097,7 +721,6 @@
                                         "autoscaling:TerminateInstanceInAutoScalingGroup",
                                         "autoscaling:SetDesiredCapacity", "autoscaling:DescribeAutoScalingGroups"))
                         .build();
->>>>>>> 04332df8
         IRole role = Objects.requireNonNull(handler.getRole());
         role.addToPrincipalPolicy(policyStatement);
         role.addManagedPolicy(ManagedPolicy.fromAwsManagedPolicyName("service-role/AmazonECSTaskExecutionRolePolicy"));
@@ -1105,16 +728,6 @@
         // Cloudwatch rule to trigger this lambda
         String ruleName = Utils.truncateTo64Characters(instanceProperties.get(ID) + "-CompactionTasksCreationRule");
         Rule rule = Rule.Builder
-<<<<<<< HEAD
-                .create(this, "CompactionMergeTasksCreationPeriodicTrigger")
-                .ruleName(ruleName)
-                .description("A rule to periodically trigger the compaction tasks lambda")
-                .enabled(Boolean.TRUE)
-                .schedule(Schedule
-                        .rate(Duration.minutes(instanceProperties.getInt(COMPACTION_TASK_CREATION_PERIOD_IN_MINUTES))))
-                .targets(Collections.singletonList(new LambdaFunction(handler)))
-                .build();
-=======
                         .create(this, "CompactionMergeTasksCreationPeriodicTrigger")
                         .ruleName(ruleName)
                         .description("A rule to periodically trigger the compaction tasks lambda")
@@ -1123,19 +736,13 @@
                                         .rate(Duration.minutes(instanceProperties.getInt(COMPACTION_TASK_CREATION_PERIOD_IN_MINUTES))))
                         .targets(Collections.singletonList(new LambdaFunction(handler)))
                         .build();
->>>>>>> 04332df8
         instanceProperties.set(COMPACTION_TASK_CREATION_CLOUDWATCH_RULE, rule.getRuleName());
     }
 
     @SuppressFBWarnings("NP_NULL_ON_SOME_PATH_FROM_RETURN_VALUE")
     private void lambdaToCreateSplittingCompactionTasks(IBucket configBucket,
-<<<<<<< HEAD
-            IBucket jarsBucket,
-            Queue compactionSplittingMergeJobsQueue) {
-=======
                     IBucket jarsBucket,
                     Queue compactionSplittingMergeJobsQueue) {
->>>>>>> 04332df8
         // CompactionJob creation code
         Code code = Code.fromBucket(jarsBucket, "runningjobs-" + instanceProperties.get(VERSION) + ".jar");
 
@@ -1169,15 +776,6 @@
 
         // Grant this function permission to query ECS for the number of tasks, etc
         PolicyStatement policyStatement = PolicyStatement.Builder
-<<<<<<< HEAD
-                .create()
-                .resources(Collections.singletonList("*"))
-                .actions(Arrays.asList("ecs:ListTasks", "ecs:RunTask", "iam:PassRole",
-                        "ecs:DescribeContainerInstances", "ecs:DescribeTasks", "ecs:ListContainerInstances",
-                        "autoscaling:TerminateInstanceInAutoScalingGroup",
-                        "autoscaling:SetDesiredCapacity", "autoscaling:DescribeAutoScalingGroups"))
-                .build();
-=======
                         .create()
                         .resources(Collections.singletonList("*"))
                         .actions(Arrays.asList("ecs:ListTasks", "ecs:RunTask", "iam:PassRole",
@@ -1185,25 +783,12 @@
                                         "autoscaling:TerminateInstanceInAutoScalingGroup",
                                         "autoscaling:SetDesiredCapacity", "autoscaling:DescribeAutoScalingGroups"))
                         .build();
->>>>>>> 04332df8
         IRole role = Objects.requireNonNull(handler.getRole());
         role.addToPrincipalPolicy(policyStatement);
         role.addManagedPolicy(ManagedPolicy.fromAwsManagedPolicyName("service-role/AmazonECSTaskExecutionRolePolicy"));
 
         // Cloudwatch rule to trigger this lambda
         String ruleName = Utils
-<<<<<<< HEAD
-                .truncateTo64Characters(instanceProperties.get(ID) + "-SplittingCompactionTasksCreationRule");
-        Rule rule = Rule.Builder
-                .create(this, "CompactionSplittingMergeTasksCreationPeriodicTrigger")
-                .ruleName(ruleName)
-                .description("A rule to periodically trigger the splitting compaction tasks lambda")
-                .enabled(Boolean.TRUE)
-                .schedule(Schedule
-                        .rate(Duration.minutes(instanceProperties.getInt(COMPACTION_TASK_CREATION_PERIOD_IN_MINUTES))))
-                .targets(Collections.singletonList(new LambdaFunction(handler)))
-                .build();
-=======
                         .truncateTo64Characters(instanceProperties.get(ID) + "-SplittingCompactionTasksCreationRule");
         Rule rule = Rule.Builder
                         .create(this, "CompactionSplittingMergeTasksCreationPeriodicTrigger")
@@ -1214,7 +799,6 @@
                                         .rate(Duration.minutes(instanceProperties.getInt(COMPACTION_TASK_CREATION_PERIOD_IN_MINUTES))))
                         .targets(Collections.singletonList(new LambdaFunction(handler)))
                         .build();
->>>>>>> 04332df8
         instanceProperties.set(SPLITTING_COMPACTION_TASK_CREATION_CLOUDWATCH_RULE, rule.getRuleName());
     }
 
