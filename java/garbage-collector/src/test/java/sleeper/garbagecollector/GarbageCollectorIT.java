/*
 * Copyright 2022-2023 Crown Copyright
 *
 * Licensed under the Apache License, Version 2.0 (the "License");
 * you may not use this file except in compliance with the License.
 * You may obtain a copy of the License at
 *
 *     http://www.apache.org/licenses/LICENSE-2.0
 *
 * Unless required by applicable law or agreed to in writing, software
 * distributed under the License is distributed on an "AS IS" BASIS,
 * WITHOUT WARRANTIES OR CONDITIONS OF ANY KIND, either express or implied.
 * See the License for the specific language governing permissions and
 * limitations under the License.
 */
package sleeper.garbagecollector;

import org.apache.hadoop.conf.Configuration;
import org.apache.hadoop.fs.Path;
import org.apache.parquet.hadoop.ParquetWriter;
import org.junit.jupiter.api.DisplayName;
import org.junit.jupiter.api.Nested;
import org.junit.jupiter.api.Test;
import org.junit.jupiter.api.io.TempDir;

import sleeper.configuration.properties.instance.InstanceProperties;
import sleeper.configuration.properties.table.FixedTablePropertiesProvider;
import sleeper.configuration.properties.table.TableProperties;
import sleeper.core.partition.PartitionTree;
import sleeper.core.partition.PartitionsBuilder;
import sleeper.core.record.Record;
import sleeper.core.schema.Field;
import sleeper.core.schema.Schema;
import sleeper.core.schema.type.IntType;
import sleeper.core.schema.type.StringType;
import sleeper.core.statestore.FileInfo;
import sleeper.core.statestore.FileInfoFactory;
import sleeper.core.statestore.StateStore;
import sleeper.io.parquet.record.ParquetRecordWriterFactory;
import sleeper.statestore.FixedStateStoreProvider;
import sleeper.statestore.StateStoreProvider;

import java.nio.file.Files;
import java.time.Duration;
import java.time.Instant;
import java.util.ArrayList;
import java.util.List;
import java.util.Map;
import java.util.function.Consumer;

import static org.assertj.core.api.Assertions.assertThat;
import static sleeper.configuration.properties.InstancePropertiesTestHelper.createTestInstanceProperties;
import static sleeper.configuration.properties.instance.CdkDefinedInstanceProperty.DATA_BUCKET;
import static sleeper.configuration.properties.instance.CommonProperty.FILE_SYSTEM;
import static sleeper.configuration.properties.instance.GarbageCollectionProperty.GARBAGE_COLLECTOR_BATCH_SIZE;
import static sleeper.configuration.properties.table.TablePropertiesTestHelper.createTestTableProperties;
import static sleeper.configuration.properties.table.TableProperty.GARBAGE_COLLECTOR_DELAY_BEFORE_DELETION;
import static sleeper.configuration.properties.table.TableProperty.TABLE_NAME;
import static sleeper.core.statestore.FilesReportTestHelper.activeFile;
import static sleeper.core.statestore.FilesReportTestHelper.activeFilesReport;
import static sleeper.core.statestore.FilesReportTestHelper.filesReport;
import static sleeper.core.statestore.FilesReportTestHelper.readyForGCFile;
import static sleeper.core.statestore.inmemory.StateStoreTestHelper.inMemoryStateStoreWithSinglePartition;

public class GarbageCollectorIT {
    private static final Schema TEST_SCHEMA = getSchema();
    private static final String TEST_TABLE_NAME = "test-table";
    private static final String TEST_TABLE_NAME_1 = "test-table-1";
    private static final String TEST_TABLE_NAME_2 = "test-table-2";

    @TempDir
    public java.nio.file.Path tempDir;
    private final PartitionTree partitions = new PartitionsBuilder(TEST_SCHEMA).singlePartition("root").buildTree();
    private final List<TableProperties> tables = new ArrayList<>();

    @Nested
    @DisplayName("Collecting from single table")
    class SingleTable {
        private InstanceProperties instanceProperties;
        private TableProperties tableProperties;
        private StateStoreProvider stateStoreProvider;


        StateStore setupStateStoreAndFixTime(Instant fixedTime) {
            StateStore stateStore = inMemoryStateStoreWithSinglePartition(TEST_SCHEMA);
            stateStore.fixTime(fixedTime);
            stateStoreProvider = new FixedStateStoreProvider(tableProperties, stateStore);
            return stateStore;
        }

        @Test
        void shouldCollectFileWithNoReferencesAfterSpecifiedDelay() throws Exception {
            // Given
            instanceProperties = createInstanceProperties();
            tableProperties = createTableWithGCDelay(TEST_TABLE_NAME, instanceProperties, 10);
            Instant currentTime = Instant.parse("2023-06-28T13:46:00Z");
            Instant oldEnoughTime = currentTime.minus(Duration.ofMinutes(11));
            StateStore stateStore = setupStateStoreAndFixTime(oldEnoughTime);
            java.nio.file.Path oldFile = tempDir.resolve("old-file.parquet");
            java.nio.file.Path newFile = tempDir.resolve("new-file.parquet");
            createFileWithNoReferencesByCompaction(stateStore, oldFile, newFile);

            // When
            createGarbageCollector(instanceProperties, stateStoreProvider).runAtTime(currentTime);

            // Then
            assertThat(Files.exists(oldFile)).isFalse();
            assertThat(stateStore.getAllFileReferences())
                    .isEqualTo(activeFilesReport(activeReferenceAtTime(newFile, oldEnoughTime)));
        }

        @Test
        void shouldNotCollectFileMarkedAsActive() throws Exception {
            // Given
            instanceProperties = createInstanceProperties();
            tableProperties = createTableWithGCDelay(TEST_TABLE_NAME, instanceProperties, 10);
            Instant currentTime = Instant.parse("2023-06-28T13:46:00Z");
            Instant oldEnoughTime = currentTime.minus(Duration.ofMinutes(11));
            StateStore stateStore = setupStateStoreAndFixTime(oldEnoughTime);
            java.nio.file.Path filePath = tempDir.resolve("test-file.parquet");
            createActiveFile(filePath, stateStore);

            // When
            createGarbageCollector(instanceProperties, stateStoreProvider).runAtTime(currentTime);

            // Then
            assertThat(Files.exists(filePath)).isTrue();
            assertThat(stateStore.getAllFileReferences())
                    .isEqualTo(activeFilesReport(activeReferenceAtTime(filePath, oldEnoughTime)));
        }

        @Test
        void shouldNotCollectFileWithNoReferencesBeforeSpecifiedDelay() throws Exception {
            // Given
            instanceProperties = createInstanceProperties();
            tableProperties = createTableWithGCDelay(TEST_TABLE_NAME, instanceProperties, 10);
            Instant currentTime = Instant.parse("2023-06-28T13:46:00Z");
            Instant notOldEnoughTime = currentTime.minus(Duration.ofMinutes(5));
            StateStore stateStore = setupStateStoreAndFixTime(notOldEnoughTime);
            java.nio.file.Path oldFile = tempDir.resolve("old-file.parquet");
            java.nio.file.Path newFile = tempDir.resolve("new-file.parquet");
            createFileWithNoReferencesByCompaction(stateStore, oldFile, newFile);

            // When
            createGarbageCollector(instanceProperties, stateStoreProvider).runAtTime(currentTime);

            // Then
            assertThat(Files.exists(oldFile)).isTrue();
            assertThat(stateStore.getAllFileReferences())
                    .isEqualTo(filesReport(
                            activeFile(activeReferenceAtTime(newFile, notOldEnoughTime)),
                            readyForGCFile(oldFile.toString(), notOldEnoughTime)));
        }

        @Test
        void shouldCollectMultipleFilesInOneRun() throws Exception {
            // Given
            instanceProperties = createInstanceProperties();
            tableProperties = createTableWithGCDelay(TEST_TABLE_NAME, instanceProperties, 10);
            Instant currentTime = Instant.parse("2023-06-28T13:46:00Z");
            Instant oldEnoughTime = currentTime.minus(Duration.ofMinutes(11));
            StateStore stateStore = setupStateStoreAndFixTime(oldEnoughTime);
            java.nio.file.Path oldFile1 = tempDir.resolve("old-file-1.parquet");
            java.nio.file.Path oldFile2 = tempDir.resolve("old-file-2.parquet");
            java.nio.file.Path newFile1 = tempDir.resolve("new-file-1.parquet");
            java.nio.file.Path newFile2 = tempDir.resolve("new-file-2.parquet");
            createFileWithNoReferencesByCompaction(stateStore, oldFile1, newFile1);
            createFileWithNoReferencesByCompaction(stateStore, oldFile2, newFile2);

            // When
            stateStore.fixTime(currentTime);
            createGarbageCollector(instanceProperties, stateStoreProvider).runAtTime(currentTime);

            // Then
            assertThat(Files.exists(oldFile1)).isFalse();
            assertThat(Files.exists(oldFile2)).isFalse();
            assertThat(Files.exists(newFile1)).isTrue();
            assertThat(Files.exists(newFile2)).isTrue();
            assertThat(stateStore.getAllFileReferences())
                    .isEqualTo(activeFilesReport(
                            activeReferenceAtTime(newFile1, oldEnoughTime),
                            activeReferenceAtTime(newFile2, oldEnoughTime)));
        }

        @Test
        void shouldNotCollectMoreFilesIfBatchSizeExceeded() throws Exception {
            // Given
            instanceProperties = createInstancePropertiesWithGCBatchSize(1);
            tableProperties = createTableWithGCDelay(TEST_TABLE_NAME, instanceProperties, 10);
            Instant currentTime = Instant.parse("2023-06-28T13:46:00Z");
            Instant oldEnoughTime = currentTime.minus(Duration.ofMinutes(11));
            StateStore stateStore = setupStateStoreAndFixTime(oldEnoughTime);
            java.nio.file.Path oldFile1 = tempDir.resolve("old-file-1.parquet");
            java.nio.file.Path oldFile2 = tempDir.resolve("old-file-2.parquet");
            java.nio.file.Path newFile1 = tempDir.resolve("new-file-1.parquet");
            java.nio.file.Path newFile2 = tempDir.resolve("new-file-2.parquet");
            createFileWithNoReferencesByCompaction(stateStore, oldFile1, newFile1);
            createFileWithNoReferencesByCompaction(stateStore, oldFile2, newFile2);

            // When
            createGarbageCollector(instanceProperties, stateStoreProvider).runAtTime(currentTime);

            // Then
            assertThat(Files.exists(oldFile1)).isFalse();
            assertThat(Files.exists(oldFile2)).isTrue();
            assertThat(Files.exists(newFile1)).isTrue();
            assertThat(Files.exists(newFile2)).isTrue();
            assertThat(stateStore.getAllFileReferences())
                    .isEqualTo(filesReport(
                            activeFile(activeReferenceAtTime(newFile1, oldEnoughTime)),
                            activeFile(activeReferenceAtTime(newFile2, oldEnoughTime)),
                            readyForGCFile(oldFile2.toString(), oldEnoughTime)));
        }
    }

    @Nested
    @DisplayName("Collecting from multiple tables")
    class MultipleTables {
        private InstanceProperties instanceProperties;
        private TableProperties tableProperties1;
        private TableProperties tableProperties2;
        private StateStoreProvider stateStoreProvider;

        void setupStateStoresAndFixTimes(Instant fixedTime) {
            StateStore stateStore1 = inMemoryStateStoreWithSinglePartition(TEST_SCHEMA);
            stateStore1.fixTime(fixedTime);
            StateStore stateStore2 = inMemoryStateStoreWithSinglePartition(TEST_SCHEMA);
            stateStore2.fixTime(fixedTime);
            stateStoreProvider = new FixedStateStoreProvider(Map.of(
                    TEST_TABLE_NAME_1, stateStore1, TEST_TABLE_NAME_2, stateStore2));
        }

        @Test
        void shouldCollectOneFileFromEachTable() throws Exception {
            // Given
            instanceProperties = createInstancePropertiesWithGCBatchSize(2);
            tableProperties1 = createTableWithGCDelay(TEST_TABLE_NAME_1, instanceProperties, 10);
            tableProperties2 = createTableWithGCDelay(TEST_TABLE_NAME_2, instanceProperties, 10);
            Instant currentTime = Instant.parse("2023-06-28T13:46:00Z");
            Instant oldEnoughTime = currentTime.minus(Duration.ofMinutes(11));
            setupStateStoresAndFixTimes(oldEnoughTime);
            StateStore stateStore1 = stateStoreProvider.getStateStore(tableProperties1);
            StateStore stateStore2 = stateStoreProvider.getStateStore(tableProperties2);
            java.nio.file.Path oldFile1 = tempDir.resolve("old-file-1.parquet");
            java.nio.file.Path oldFile2 = tempDir.resolve("old-file-2.parquet");
            java.nio.file.Path newFile1 = tempDir.resolve("new-file-1.parquet");
            java.nio.file.Path newFile2 = tempDir.resolve("new-file-2.parquet");
            createFileWithNoReferencesByCompaction(stateStore1, oldFile1, newFile1);
            createFileWithNoReferencesByCompaction(stateStore2, oldFile2, newFile2);

            // When
            stateStore1.fixTime(currentTime);
            stateStore2.fixTime(currentTime);
            createGarbageCollector(instanceProperties, stateStoreProvider).runAtTime(currentTime);

            // Then
            assertThat(Files.exists(oldFile1)).isFalse();
            assertThat(Files.exists(oldFile2)).isFalse();
            assertThat(stateStore1.getAllFileReferences()).isEqualTo(
                    activeFilesReport(activeReferenceAtTime(newFile1, oldEnoughTime)));
            assertThat(stateStore2.getAllFileReferences()).isEqualTo(
                    activeFilesReport(activeReferenceAtTime(newFile2, oldEnoughTime)));
        }
    }

    private FileInfo createActiveFile(java.nio.file.Path filePath, StateStore stateStore) throws Exception {
        String filename = filePath.toString();
        FileInfo fileInfo = FileInfoFactory.from(partitions).rootFile(filename, 100L);
        writeFile(filename);
        stateStore.addFile(fileInfo);
        return fileInfo;
    }

    private void createFileWithNoReferencesByCompaction(StateStore stateStore,
                                                        java.nio.file.Path oldFilePath, java.nio.file.Path newFilePath) throws Exception {
<<<<<<< HEAD
        FileInfoFactory factory = FileInfoFactory.fromUpdatedAt(TEST_SCHEMA, stateStore, timeAfterDelay);
        FileInfo oldFile = factory.rootFile(oldFilePath.toString(), 100);
        writeFile(oldFilePath.toString());
        stateStore.addFile(oldFile);
        stateStore.atomicallyUpdateFilesToReadyForGCAndCreateNewActiveFiles("root", List.of(oldFile.getFilename()),
                List.of(factory.rootFile(newFilePath.toString(), 100)));
=======
        FileInfo oldFile = createActiveFile(oldFilePath, stateStore);
>>>>>>> 9fde355a
        writeFile(newFilePath.toString());
        stateStore.atomicallyUpdateFilesToReadyForGCAndCreateNewActiveFiles(List.of(oldFile),
                List.of(FileInfoFactory.from(partitions).rootFile(newFilePath.toString(), 100)));
    }

    private FileInfo activeReferenceAtTime(java.nio.file.Path filePath, Instant updatedTime) {
        return FileInfoFactory.fromUpdatedAt(partitions, updatedTime).rootFile(filePath.toString(), 100);
    }

    private void writeFile(String filename) throws Exception {
        ParquetWriter<Record> writer = ParquetRecordWriterFactory.createParquetRecordWriter(new Path(filename), TEST_SCHEMA);
        for (int i = 0; i < 100; i++) {
            Record record = new Record();
            record.put("key", i);
            record.put("value", "" + i);
            writer.write(record);
        }
        writer.close();
    }

    private InstanceProperties createInstancePropertiesWithGCBatchSize(int gcBatchSize) {
        return createInstanceProperties(properties ->
                properties.setNumber(GARBAGE_COLLECTOR_BATCH_SIZE, gcBatchSize));
    }

    private InstanceProperties createInstanceProperties() {
        return createInstanceProperties(properties -> {
        });
    }

    private InstanceProperties createInstanceProperties(Consumer<InstanceProperties> extraProperties) {
        InstanceProperties instanceProperties = createTestInstanceProperties();
        instanceProperties.set(FILE_SYSTEM, "file://");
        instanceProperties.set(DATA_BUCKET, tempDir.toString());
        extraProperties.accept(instanceProperties);
        return instanceProperties;
    }

    private TableProperties createTableWithGCDelay(String tableName, InstanceProperties instanceProperties, int gcDelay) {
        TableProperties tableProperties = createTestTableProperties(instanceProperties, TEST_SCHEMA);
        tableProperties.set(TABLE_NAME, tableName);
        tableProperties.setNumber(GARBAGE_COLLECTOR_DELAY_BEFORE_DELETION, gcDelay);
        tables.add(tableProperties);
        return tableProperties;
    }

    private GarbageCollector createGarbageCollector(InstanceProperties instanceProperties, StateStoreProvider stateStoreProvider) {
        return new GarbageCollector(new Configuration(),
                new FixedTablePropertiesProvider(tables), stateStoreProvider,
                instanceProperties.getInt(GARBAGE_COLLECTOR_BATCH_SIZE));
    }

    private static Schema getSchema() {
        return Schema.builder()
                .rowKeyFields(new Field("key", new IntType()))
                .valueFields(new Field("value", new StringType()))
                .build();
    }
}<|MERGE_RESOLUTION|>--- conflicted
+++ resolved
@@ -273,18 +273,9 @@
 
     private void createFileWithNoReferencesByCompaction(StateStore stateStore,
                                                         java.nio.file.Path oldFilePath, java.nio.file.Path newFilePath) throws Exception {
-<<<<<<< HEAD
-        FileInfoFactory factory = FileInfoFactory.fromUpdatedAt(TEST_SCHEMA, stateStore, timeAfterDelay);
-        FileInfo oldFile = factory.rootFile(oldFilePath.toString(), 100);
-        writeFile(oldFilePath.toString());
-        stateStore.addFile(oldFile);
+        FileInfo oldFile = createActiveFile(oldFilePath, stateStore);
+        writeFile(newFilePath.toString());
         stateStore.atomicallyUpdateFilesToReadyForGCAndCreateNewActiveFiles("root", List.of(oldFile.getFilename()),
-                List.of(factory.rootFile(newFilePath.toString(), 100)));
-=======
-        FileInfo oldFile = createActiveFile(oldFilePath, stateStore);
->>>>>>> 9fde355a
-        writeFile(newFilePath.toString());
-        stateStore.atomicallyUpdateFilesToReadyForGCAndCreateNewActiveFiles(List.of(oldFile),
                 List.of(FileInfoFactory.from(partitions).rootFile(newFilePath.toString(), 100)));
     }
 
