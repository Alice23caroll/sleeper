/*
 * Copyright 2022-2024 Crown Copyright
 *
 * Licensed under the Apache License, Version 2.0 (the "License");
 * you may not use this file except in compliance with the License.
 * You may obtain a copy of the License at
 *
 *     http://www.apache.org/licenses/LICENSE-2.0
 *
 * Unless required by applicable law or agreed to in writing, software
 * distributed under the License is distributed on an "AS IS" BASIS,
 * WITHOUT WARRANTIES OR CONDITIONS OF ANY KIND, either express or implied.
 * See the License for the specific language governing permissions and
 * limitations under the License.
 */
package sleeper.ingest.impl.partitionfilewriter;

import com.facebook.collections.ByteArray;
import org.apache.datasketches.quantiles.ItemsSketch;

import sleeper.core.record.Record;
import sleeper.core.schema.Field;
import sleeper.core.schema.Schema;
import sleeper.core.schema.type.ByteArrayType;
import sleeper.core.statestore.FileReference;
import sleeper.core.statestore.StateStore;

import java.util.Comparator;
import java.util.HashMap;
import java.util.Map;

/**
 * A utility class providing static functions that are useful when wrtiting partition files.
 */
public class PartitionFileWriterUtils {
    /**
     * This class should not be instantiated.
     */
    private PartitionFileWriterUtils() {
    }

    /**
     * Create a {@link FileReference} object to use to add the file to a {@link StateStore}
     *
     * @param filename        -
     * @param partitionId     -
     * @param numberOfRecords -
     * @return The {@link FileReference} object
     */
<<<<<<< HEAD
    public static FileReference createFileReference(String filename,
                                                    String partitionId,
                                                    long numberOfRecords) {
        return FileReference.wholeFile()
=======
    public static FileInfo createFileInfo(String filename,
                                          String partitionId,
                                          long numberOfRecords) {
        return FileInfo.builder()
>>>>>>> d87cb896
                .filename(filename)
                .partitionId(partitionId)
                .numberOfRecords(numberOfRecords)
                .countApproximate(false)
                .onlyContainsDataForThisPartition(true)
                .build();
    }

    /**
     * Create a Map from field name to an {@link ItemsSketch}, for every field in the supplied schema
     *
     * @param sleeperSchema -
     * @return The map
     */
    public static Map<String, ItemsSketch> createQuantileSketchMap(Schema sleeperSchema) {
        Map<String, ItemsSketch> keyFieldToSketch = new HashMap<>();
        sleeperSchema.getRowKeyFields().forEach(rowKeyField -> {
            ItemsSketch sketch = ItemsSketch.getInstance(1024, Comparator.naturalOrder());
            keyFieldToSketch.put(rowKeyField.getName(), sketch);
        });
        return keyFieldToSketch;
    }

    /**
     * Update every {@link ItemsSketch} in the supplied map with the corresponding fields in the supplied {@link
     * Record}. The map and sketches are updated in-place.
     *
     * @param sleeperSchema       -
     * @param keyFieldToSketchMap The map to update
     * @param record              The record to update with
     */
    public static void updateQuantileSketchMap(Schema sleeperSchema,
                                               Map<String, ItemsSketch> keyFieldToSketchMap,
                                               Record record) {
        for (Field rowKeyField : sleeperSchema.getRowKeyFields()) {
            if (rowKeyField.getType() instanceof ByteArrayType) {
                byte[] value = (byte[]) record.get(rowKeyField.getName());
                keyFieldToSketchMap.get(rowKeyField.getName()).update(ByteArray.wrap(value));
            } else {
                Object value = record.get(rowKeyField.getName());
                keyFieldToSketchMap.get(rowKeyField.getName()).update(value);
            }
        }
    }
}<|MERGE_RESOLUTION|>--- conflicted
+++ resolved
@@ -47,17 +47,10 @@
      * @param numberOfRecords -
      * @return The {@link FileReference} object
      */
-<<<<<<< HEAD
     public static FileReference createFileReference(String filename,
                                                     String partitionId,
                                                     long numberOfRecords) {
-        return FileReference.wholeFile()
-=======
-    public static FileInfo createFileInfo(String filename,
-                                          String partitionId,
-                                          long numberOfRecords) {
-        return FileInfo.builder()
->>>>>>> d87cb896
+        return FileReference.builder()
                 .filename(filename)
                 .partitionId(partitionId)
                 .numberOfRecords(numberOfRecords)
