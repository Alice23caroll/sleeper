--- conflicted
+++ resolved
@@ -18,10 +18,6 @@
 import sleeper.core.record.process.RecordsProcessedSummary;
 import sleeper.core.record.process.status.ProcessFinishedStatus;
 import sleeper.core.record.process.status.ProcessStatusUpdateRecord;
-<<<<<<< HEAD
-import sleeper.core.table.TableStatus;
-=======
->>>>>>> 1a57f727
 
 import java.util.ArrayList;
 import java.util.HashMap;
@@ -80,14 +76,8 @@
     }
 
     @Override
-<<<<<<< HEAD
-    public List<IngestJobStatus> getAllJobs(TableStatus tableId) {
-        return IngestJobStatus.streamFrom(streamTableRecords(tableId))
-                .collect(Collectors.toList());
-=======
     public Stream<IngestJobStatus> streamAllJobs(String tableId) {
         return IngestJobStatus.streamFrom(streamTableRecords(tableId));
->>>>>>> 1a57f727
     }
 
     @Override
@@ -109,13 +99,8 @@
                 .flatMap(TableJobs::streamAllRecords));
     }
 
-<<<<<<< HEAD
-    public Stream<ProcessStatusUpdateRecord> streamTableRecords(TableStatus tableId) {
-        return tableJobs(tableId.getTableUniqueId())
-=======
     public Stream<ProcessStatusUpdateRecord> streamTableRecords(String tableId) {
         return tableJobs(tableId)
->>>>>>> 1a57f727
                 .map(TableJobs::streamAllRecords)
                 .orElse(Stream.empty());
     }
