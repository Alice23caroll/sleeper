/*
 * Copyright 2022-2023 Crown Copyright
 *
 * Licensed under the Apache License, Version 2.0 (the "License");
 * you may not use this file except in compliance with the License.
 * You may obtain a copy of the License at
 *
 *     http://www.apache.org/licenses/LICENSE-2.0
 *
 * Unless required by applicable law or agreed to in writing, software
 * distributed under the License is distributed on an "AS IS" BASIS,
 * WITHOUT WARRANTIES OR CONDITIONS OF ANY KIND, either express or implied.
 * See the License for the specific language governing permissions and
 * limitations under the License.
 */
package sleeper.ingest.job.status;

import sleeper.core.record.process.RecordsProcessedSummary;
import sleeper.core.record.process.status.ProcessFinishedStatus;
import sleeper.core.record.process.status.ProcessStatusUpdateRecord;
import sleeper.ingest.job.IngestJob;

import java.util.ArrayList;
import java.util.HashMap;
import java.util.List;
import java.util.Map;
import java.util.Optional;
import java.util.stream.Collectors;
import java.util.stream.Stream;

import static sleeper.core.record.process.status.TestRunStatusUpdates.defaultUpdateTime;

public class WriteToMemoryIngestJobStatusStore implements IngestJobStatusStore {
    private final Map<String, TableJobs> tableNameToJobs = new HashMap<>();

    @Override
<<<<<<< HEAD
    public void jobAccepted(String runId, IngestJob job, Instant validationTime) {
        ProcessStatusUpdateRecord validationRecord = new ProcessStatusUpdateRecord(job.getId(), null,
                IngestJobAcceptedStatus.from(job,
                        validationTime, defaultUpdateTime(validationTime)), runId, null);
        tableNameToJobs.computeIfAbsent(job.getTableName(), tableName -> new TableJobs())
                .jobIdToUpdateRecords.computeIfAbsent(job.getId(), jobId -> new ArrayList<>())
                .add(validationRecord);
    }

    @Override
    public void jobRejected(String runId, IngestJob job, Instant validationTime, List<String> reasons) {
        ProcessStatusUpdateRecord validationRecord = new ProcessStatusUpdateRecord(job.getId(), null,
                IngestJobRejectedStatus.builder().validationTime(validationTime)
                        .updateTime(defaultUpdateTime(validationTime)).reasons(reasons)
                        .inputFileCount(Optional.ofNullable(job.getFiles())
                                .map(List::size).orElse(0))
                        .build(), runId, null);
        tableNameToJobs.computeIfAbsent(job.getTableName(), tableName -> new TableJobs())
                .jobIdToUpdateRecords.computeIfAbsent(job.getId(), jobId -> new ArrayList<>())
                .add(validationRecord);
=======
    public void jobValidated(IngestJobValidatedEvent event) {
        tableNameToJobs.computeIfAbsent(event.getJob().getTableName(), tableName -> new TableJobs())
                .jobIdToUpdateRecords.computeIfAbsent(event.getJob().getId(), jobId -> new ArrayList<>())
                .add(ProcessStatusUpdateRecord.builder()
                        .jobId(event.getJob().getId())
                        .statusUpdate(validatedStatus(event))
                        .jobRunId(event.getJobRunId())
                        .taskId(event.getTaskId())
                        .build());
    }

    private static IngestJobValidatedStatus validatedStatus(IngestJobValidatedEvent event) {
        if (event.isAccepted()) {
            return IngestJobAcceptedStatus.from(event.getValidationTime(),
                    defaultUpdateTime(event.getValidationTime()));
        } else {
            return IngestJobRejectedStatus.builder().validationTime(event.getValidationTime())
                    .updateTime(defaultUpdateTime(event.getValidationTime()))
                    .reasons(event.getReasons()).build();
        }
>>>>>>> 4bdd59b1
    }

    @Override
    public void jobStarted(IngestJobStartedEvent event) {
        IngestJob job = event.getJob();
        tableNameToJobs.computeIfAbsent(job.getTableName(), tableName -> new TableJobs())
                .jobIdToUpdateRecords.computeIfAbsent(job.getId(), jobId -> new ArrayList<>())
                .add(ProcessStatusUpdateRecord.builder()
                        .jobId(job.getId())
                        .statusUpdate(IngestJobStartedStatus.withStartOfRun(event.isStartOfRun())
                                .inputFileCount(job.getFiles().size())
                                .startTime(event.getStartTime())
                                .updateTime(defaultUpdateTime(event.getStartTime()))
                                .build())
                        .jobRunId(event.getJobRunId())
                        .taskId(event.getTaskId())
                        .build());
    }

    @Override
    public void jobFinished(IngestJobFinishedEvent event) {
        IngestJob job = event.getJob();
        RecordsProcessedSummary summary = event.getSummary();
        List<ProcessStatusUpdateRecord> jobRecords = tableJobs(job.getTableName())
                .map(jobs -> jobs.jobIdToUpdateRecords.get(job.getId()))
                .orElseThrow(() -> new IllegalStateException("Job not started: " + job.getId()));
        jobRecords.add(ProcessStatusUpdateRecord.builder()
                .jobId(job.getId())
                .statusUpdate(ProcessFinishedStatus.updateTimeAndSummary(defaultUpdateTime(summary.getFinishTime()), summary))
                .jobRunId(event.getJobRunId())
                .taskId(event.getTaskId())
                .build());
    }

    @Override
    public List<IngestJobStatus> getAllJobs(String tableName) {
        return IngestJobStatus.streamFrom(streamTableRecords(tableName))
                .collect(Collectors.toList());
    }

    public Stream<ProcessStatusUpdateRecord> streamTableRecords(String tableName) {
        return tableJobs(tableName)
                .map(TableJobs::streamAllRecords)
                .orElse(Stream.empty());
    }

    private Optional<TableJobs> tableJobs(String tableName) {
        return Optional.ofNullable(tableNameToJobs.get(tableName));
    }

    private static class TableJobs {
        private final Map<String, List<ProcessStatusUpdateRecord>> jobIdToUpdateRecords = new HashMap<>();

        private Stream<ProcessStatusUpdateRecord> streamAllRecords() {
            return jobIdToUpdateRecords.values().stream().flatMap(List::stream);
        }
    }
}<|MERGE_RESOLUTION|>--- conflicted
+++ resolved
@@ -34,28 +34,6 @@
     private final Map<String, TableJobs> tableNameToJobs = new HashMap<>();
 
     @Override
-<<<<<<< HEAD
-    public void jobAccepted(String runId, IngestJob job, Instant validationTime) {
-        ProcessStatusUpdateRecord validationRecord = new ProcessStatusUpdateRecord(job.getId(), null,
-                IngestJobAcceptedStatus.from(job,
-                        validationTime, defaultUpdateTime(validationTime)), runId, null);
-        tableNameToJobs.computeIfAbsent(job.getTableName(), tableName -> new TableJobs())
-                .jobIdToUpdateRecords.computeIfAbsent(job.getId(), jobId -> new ArrayList<>())
-                .add(validationRecord);
-    }
-
-    @Override
-    public void jobRejected(String runId, IngestJob job, Instant validationTime, List<String> reasons) {
-        ProcessStatusUpdateRecord validationRecord = new ProcessStatusUpdateRecord(job.getId(), null,
-                IngestJobRejectedStatus.builder().validationTime(validationTime)
-                        .updateTime(defaultUpdateTime(validationTime)).reasons(reasons)
-                        .inputFileCount(Optional.ofNullable(job.getFiles())
-                                .map(List::size).orElse(0))
-                        .build(), runId, null);
-        tableNameToJobs.computeIfAbsent(job.getTableName(), tableName -> new TableJobs())
-                .jobIdToUpdateRecords.computeIfAbsent(job.getId(), jobId -> new ArrayList<>())
-                .add(validationRecord);
-=======
     public void jobValidated(IngestJobValidatedEvent event) {
         tableNameToJobs.computeIfAbsent(event.getJob().getTableName(), tableName -> new TableJobs())
                 .jobIdToUpdateRecords.computeIfAbsent(event.getJob().getId(), jobId -> new ArrayList<>())
@@ -69,14 +47,17 @@
 
     private static IngestJobValidatedStatus validatedStatus(IngestJobValidatedEvent event) {
         if (event.isAccepted()) {
-            return IngestJobAcceptedStatus.from(event.getValidationTime(),
+            return IngestJobAcceptedStatus.from(
+                    event.getJob(),
+                    event.getValidationTime(),
                     defaultUpdateTime(event.getValidationTime()));
         } else {
-            return IngestJobRejectedStatus.builder().validationTime(event.getValidationTime())
+            return IngestJobRejectedStatus.builder()
+                    .job(job)
+                    .validationTime(event.getValidationTime())
                     .updateTime(defaultUpdateTime(event.getValidationTime()))
                     .reasons(event.getReasons()).build();
         }
->>>>>>> 4bdd59b1
     }
 
     @Override
