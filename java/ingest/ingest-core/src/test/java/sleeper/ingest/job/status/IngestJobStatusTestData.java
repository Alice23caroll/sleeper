--- conflicted
+++ resolved
@@ -57,12 +57,8 @@
             IngestJob job, String taskId, Instant validationTime, Instant startTime) {
         return ProcessRun.builder()
                 .taskId(taskId)
-<<<<<<< HEAD
-                .startedStatus(IngestJobAcceptedStatus.from(job, validationTime, defaultUpdateTime(validationTime)))
-=======
-                .startedStatus(IngestJobAcceptedStatus.from(validationTime,
-                        defaultUpdateTime(validationTime)))
->>>>>>> f9257657
+                .startedStatus(IngestJobAcceptedStatus.from(job,
+                        validationTime, defaultUpdateTime(validationTime)))
                 .statusUpdate(
                         IngestJobStartedStatus.withStartOfRun(false)
                                 .inputFileCount(job.getFiles().size())
@@ -74,12 +70,8 @@
             IngestJob job, String taskId, Instant validationTime, RecordsProcessedSummary summary) {
         return ProcessRun.builder()
                 .taskId(taskId)
-<<<<<<< HEAD
-                .startedStatus(IngestJobAcceptedStatus.from(job, validationTime, defaultUpdateTime(validationTime)))
-=======
-                .startedStatus(IngestJobAcceptedStatus.from(validationTime,
-                        defaultUpdateTime(validationTime)))
->>>>>>> f9257657
+                .startedStatus(IngestJobAcceptedStatus.from(job, 
+                        validationTime, defaultUpdateTime(validationTime)))
                 .statusUpdate(
                         IngestJobStartedStatus.withStartOfRun(false)
                                 .inputFileCount(job.getFiles().size())
@@ -93,12 +85,8 @@
     public static ProcessRun acceptedRun(IngestJob job, String taskId, Instant validationTime) {
         return ProcessRun.builder()
                 .taskId(taskId)
-<<<<<<< HEAD
-                .startedStatus(IngestJobAcceptedStatus.from(job, validationTime, defaultUpdateTime(validationTime)))
-=======
-                .startedStatus(IngestJobAcceptedStatus.from(validationTime,
-                        defaultUpdateTime(validationTime)))
->>>>>>> f9257657
+                .startedStatus(IngestJobAcceptedStatus.from(job, 
+                        validationTime, defaultUpdateTime(validationTime)))
                 .build();
     }
 
@@ -112,14 +100,10 @@
                 .startedStatus(IngestJobRejectedStatus.builder()
                         .validationTime(validationTime)
                         .updateTime(defaultUpdateTime(validationTime))
-<<<<<<< HEAD
                         .reasons(reasons)
                         .inputFileCount(Optional.ofNullable(job.getFiles())
                                 .map(List::size).orElse(0))
                         .build())
-=======
-                        .reasons(reasons).build())
->>>>>>> f9257657
                 .build();
     }
 
