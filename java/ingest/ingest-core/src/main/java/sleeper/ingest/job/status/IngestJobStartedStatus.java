--- conflicted
+++ resolved
@@ -26,8 +26,8 @@
     private final int inputFileCount;
     private final Instant startTime;
     private final Instant updateTime;
+    private final boolean isStartOfRun;
 
-<<<<<<< HEAD
     private IngestJobStartedStatus(Builder builder) {
         inputFileCount = builder.inputFileCount;
         startTime = Objects.requireNonNull(builder.startTime, "startTime may not be null");
@@ -39,22 +39,19 @@
         return new Builder();
     }
 
-    public static Builder validation(boolean validation) {
-        return builder().isStartOfRun(!validation);
-=======
-    private IngestJobStartedStatus(int inputFileCount, Instant updateTime, Instant startTime) {
-        this.inputFileCount = inputFileCount;
-        this.updateTime = Objects.requireNonNull(updateTime, "updateTime may not be null");
-        this.startTime = Objects.requireNonNull(startTime, "startTime may not be null");
->>>>>>> 8ace056c
+    public static Builder withValidation() {
+        return builder().isStartOfRun(false);
     }
 
     public static IngestJobStartedStatus startAndUpdateTime(IngestJob job, Instant startTime, Instant updateTime) {
-        return new IngestJobStartedStatus(job.getFiles().size(), updateTime, startTime);
+        return inputFileCountStartAndUpdateTime(job.getFiles().size(), startTime, updateTime);
     }
 
     public static IngestJobStartedStatus inputFileCountStartAndUpdateTime(int inputFileCount, Instant startTime, Instant updateTime) {
-        return new IngestJobStartedStatus(inputFileCount, updateTime, startTime);
+        return builder()
+                .inputFileCount(inputFileCount)
+                .startTime(startTime).updateTime(updateTime)
+                .build();
     }
 
     public int getInputFileCount() {
@@ -72,6 +69,11 @@
     }
 
     @Override
+    public boolean isStartOfRun() {
+        return isStartOfRun;
+    }
+
+    @Override
     public boolean equals(Object o) {
         if (this == o) {
             return true;
@@ -80,12 +82,15 @@
             return false;
         }
         IngestJobStartedStatus that = (IngestJobStartedStatus) o;
-        return inputFileCount == that.inputFileCount && startTime.equals(that.startTime) && updateTime.equals(that.updateTime);
+        return inputFileCount == that.inputFileCount
+                && isStartOfRun == that.isStartOfRun
+                && Objects.equals(startTime, that.startTime)
+                && Objects.equals(updateTime, that.updateTime);
     }
 
     @Override
     public int hashCode() {
-        return Objects.hash(inputFileCount, startTime, updateTime);
+        return Objects.hash(inputFileCount, startTime, updateTime, isStartOfRun);
     }
 
     @Override
@@ -94,6 +99,41 @@
                 "inputFileCount=" + inputFileCount +
                 ", startTime=" + startTime +
                 ", updateTime=" + updateTime +
+                ", isStandardIngest=" + isStartOfRun +
                 '}';
     }
+
+    public static final class Builder {
+        private int inputFileCount;
+        private Instant startTime;
+        private Instant updateTime;
+        private boolean isStartOfRun = true;
+
+        public Builder() {
+        }
+
+        public Builder inputFileCount(int inputFileCount) {
+            this.inputFileCount = inputFileCount;
+            return this;
+        }
+
+        public Builder startTime(Instant startTime) {
+            this.startTime = startTime;
+            return this;
+        }
+
+        public Builder updateTime(Instant updateTime) {
+            this.updateTime = updateTime;
+            return this;
+        }
+
+        public Builder isStartOfRun(boolean isStandardIngest) {
+            this.isStartOfRun = isStandardIngest;
+            return this;
+        }
+
+        public IngestJobStartedStatus build() {
+            return new IngestJobStartedStatus(this);
+        }
+    }
 }