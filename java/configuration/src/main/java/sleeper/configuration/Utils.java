--- conflicted
+++ resolved
@@ -1,9 +1,5 @@
 /*
-<<<<<<< HEAD
- * Copyright 2023 Crown Copyright
-=======
  * Copyright 2022-2023 Crown Copyright
->>>>>>> fcba0fbf
  *
  * Licensed under the Apache License, Version 2.0 (the "License");
  * you may not use this file except in compliance with the License.
@@ -21,7 +17,6 @@
 
 import com.google.common.collect.Sets;
 import org.apache.commons.lang3.EnumUtils;
-
 import sleeper.configuration.properties.table.CompressionCodec;
 
 import java.util.Set;
