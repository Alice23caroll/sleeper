--- conflicted
+++ resolved
@@ -54,6 +54,7 @@
         runCDKDeployWhenChanged = builder.runCDKDeployWhenChanged;
         systemDefined = builder.systemDefined;
     }
+
 
 
     static Builder builder() {
@@ -127,12 +128,9 @@
         private SleeperProperty defaultProperty;
         private String description;
         private boolean runCDKDeployWhenChanged;
-<<<<<<< HEAD
         private PropertyGroup propertyGroup;
         private Consumer<TableProperty> addToList = Builder::addToAllList;
-=======
         private boolean systemDefined;
->>>>>>> c105e78f
 
         private Builder() {
         }
@@ -167,7 +165,6 @@
             return this;
         }
 
-<<<<<<< HEAD
         public Builder propertyGroup(PropertyGroup propertyGroup) {
             this.propertyGroup = propertyGroup;
             return this;
@@ -175,10 +172,11 @@
 
         public Builder addToList(Consumer<TableProperty> addToList) {
             this.addToList = addToList;
-=======
+            return this;
+        }
+
         public Builder systemDefined(boolean systemDefined) {
             this.systemDefined = systemDefined;
->>>>>>> c105e78f
             return this;
         }
 
@@ -191,13 +189,9 @@
         private static void addToAllList(TableProperty property) {
             ALL_MAP.put(property.getPropertyName(), property);
             ALL.add(property);
-<<<<<<< HEAD
-=======
             if (property.isSystemDefined()) {
                 SYSTEM_DEFINED.add(property);
             }
-            return property;
->>>>>>> c105e78f
         }
     }
 }