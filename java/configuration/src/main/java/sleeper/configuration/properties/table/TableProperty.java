--- conflicted
+++ resolved
@@ -65,17 +65,12 @@
     TableProperty ENCRYPTED = named("sleeper.table.encrypted")
             .defaultValue("true")
             .validationPredicate(s -> s.equals("true") || s.equals("false"))
-<<<<<<< HEAD
-            .description("Whether or not to encrypt the table. If set to \"true\", all data at rest will be encrypted.")
-            .propertyGroup(TablePropertyGroup.DATA_DEFINITION)
-            .build();
-=======
             .description("Whether or not to encrypt the table. If set to \"true\", all data at rest will be encrypted.\n" +
                     "When this is changed, existing files will retain their encryption status. Further compactions may " +
                     "apply the new encryption status for that data.\n" +
                     "See also: https://docs.aws.amazon.com/AmazonS3/latest/userguide/default-bucket-encryption.html")
-            .runCDKDeployWhenChanged(true).build();
->>>>>>> 950eaca2
+            .runCDKDeployWhenChanged(true).propertyGroup(TablePropertyGroup.DATA_DEFINITION)
+            .build();
     TableProperty ROW_GROUP_SIZE = named("sleeper.table.rowgroup.size")
             .defaultProperty(DEFAULT_ROW_GROUP_SIZE)
             .description("The size of the row group in the Parquet files - defaults to the value in the instance properties.")
@@ -108,22 +103,14 @@
     TableProperty SPLIT_POINTS_FILE = named("sleeper.table.splits.file")
             .description("Splits file which will be used to initialise the partitions for this table. Defaults to nothing and the " +
                     "table will be created with a single root partition.")
-<<<<<<< HEAD
-            .propertyGroup(TablePropertyGroup.PARTITION_SPLITTING)
-            .build();
-=======
+            .propertyGroup(TablePropertyGroup.PARTITION_SPLITTING)
             .runCDKDeployWhenChanged(true).build();
->>>>>>> 950eaca2
     TableProperty SPLIT_POINTS_BASE64_ENCODED = named("sleeper.table.splits.base64.encoded")
             .defaultValue("false")
             .validationPredicate(Utils::isTrueOrFalse)
             .description("Flag to set if you have base64 encoded the split points (only used for string key types and defaults to false).")
-<<<<<<< HEAD
-            .propertyGroup(TablePropertyGroup.PARTITION_SPLITTING)
-            .build();
-=======
+            .propertyGroup(TablePropertyGroup.PARTITION_SPLITTING)
             .runCDKDeployWhenChanged(true).build();
->>>>>>> 950eaca2
     TableProperty GARBAGE_COLLECTOR_DELAY_BEFORE_DELETION = named("sleeper.table.gc.delay.seconds")
             .defaultProperty(DEFAULT_GARBAGE_COLLECTOR_DELAY_BEFORE_DELETION)
             .description("A file will not be deleted until this number of seconds have passed after it has been marked as ready for " +
@@ -152,12 +139,8 @@
             .build();
     TableProperty PARTITION_SPLIT_THRESHOLD = named("sleeper.table.partition.splitting.threshold")
             .defaultProperty(DEFAULT_PARTITION_SPLIT_THRESHOLD)
-<<<<<<< HEAD
-            .description("Partitions in this table with more than the following number of records in will be split")
-            .propertyGroup(TablePropertyGroup.PARTITION_SPLITTING)
-=======
             .description("Partitions in this table with more than the following number of records in will be split.")
->>>>>>> 950eaca2
+            .propertyGroup(TablePropertyGroup.PARTITION_SPLITTING)
             .build();
     TableProperty STATESTORE_CLASSNAME = named("sleeper.table.statestore.classname")
             .defaultValue("sleeper.statestore.dynamodb.DynamoDBStateStore")
@@ -165,11 +148,6 @@
                     "An alternative option is the S3StateStore.")
             .propertyGroup(TablePropertyGroup.METADATA)
             .build();
-    TableProperty DYNAMO_STATE_STORE_POINT_IN_TIME_RECOVERY = named("sleeper.table.metadata.dynamo.pointintimerecovery")
-            .defaultProperty(DEFAULT_DYNAMO_POINT_IN_TIME_RECOVERY_ENABLED)
-            .description("This specifies whether point in time recovery is enabled for DynanmoDB tables if " +
-                    "the DynamoDBStateStore is used.")
-            .runCDKDeployWhenChanged(true).build();
     TableProperty DYNAMODB_STRONGLY_CONSISTENT_READS = named("sleeper.table.metadata.dynamo.consistent.reads")
             .defaultProperty(DEFAULT_DYNAMO_STRONGLY_CONSISTENT_READS)
             .description("This specifies whether queries and scans against DynamoDB tables used in the DynamoDB state store " +
@@ -179,6 +157,7 @@
             .defaultProperty(DEFAULT_DYNAMO_POINT_IN_TIME_RECOVERY_ENABLED)
             .description("This specifies whether point in time recovery is enabled for the revision table if " +
                     "the S3StateStore is used.")
+            .propertyGroup(TablePropertyGroup.METADATA)
             .runCDKDeployWhenChanged(true).build();
     TableProperty BULK_IMPORT_EMR_MASTER_INSTANCE_TYPE = named("sleeper.table.bulk.import.emr.master.instance.type")
             .defaultProperty(DEFAULT_BULK_IMPORT_EMR_MASTER_INSTANCE_TYPE)
@@ -196,12 +175,9 @@
             .build();
     TableProperty BULK_IMPORT_EMR_EXECUTOR_MARKET_TYPE = named("sleeper.table.bulk.import.emr.executor.market.type")
             .defaultProperty(DEFAULT_BULK_IMPORT_EMR_EXECUTOR_MARKET_TYPE)
-<<<<<<< HEAD
-            .propertyGroup(TablePropertyGroup.BULK_IMPORT)
-=======
             .description("(EMR mode only) The purchasing option to be used for the executor nodes of the EMR cluster.\n" +
                     "Valid values are ON_DEMAND or SPOT.")
->>>>>>> 950eaca2
+            .propertyGroup(TablePropertyGroup.BULK_IMPORT)
             .build();
     TableProperty BULK_IMPORT_EMR_INITIAL_NUMBER_OF_EXECUTORS = named("sleeper.table.bulk.import.emr.executor.initial.instances")
             .defaultProperty(DEFAULT_BULK_IMPORT_EMR_INITIAL_NUMBER_OF_EXECUTORS)
@@ -229,12 +205,8 @@
     TableProperty SIZE_RATIO_COMPACTION_STRATEGY_RATIO = named("sleeper.table.compaction.strategy.sizeratio.ratio")
             .defaultProperty(DEFAULT_SIZERATIO_COMPACTION_STRATEGY_RATIO)
             .description("Used by the SizeRatioCompactionStrategy to decide if a group of files should be compacted.\n" +
-<<<<<<< HEAD
-                    "If the file sizes are s_1, ..., s_n then the files are compacted if s_1 + ... + s_{n-1} >= ratio * s_n")
-            .propertyGroup(TablePropertyGroup.COMPACTION)
-=======
                     "If the file sizes are s_1, ..., s_n then the files are compacted if s_1 + ... + s_{n-1} >= ratio * s_n.")
->>>>>>> 950eaca2
+            .propertyGroup(TablePropertyGroup.COMPACTION)
             .build();
     TableProperty SIZE_RATIO_COMPACTION_STRATEGY_MAX_CONCURRENT_JOBS_PER_PARTITION = named("sleeper.table.compaction.strategy.sizeratio.max.concurrent.jobs.per.partition")
             .defaultProperty(DEFAULT_SIZERATIO_COMPACTION_STRATEGY_MAX_CONCURRENT_JOBS_PER_PARTITION)
@@ -245,52 +217,32 @@
 
     // System defined
     TableProperty SPLIT_POINTS_KEY = named("sleeper.table.splits.key")
-<<<<<<< HEAD
-            .propertyGroup(TablePropertyGroup.PARTITION_SPLITTING).build();
+            .description("The key of the S3 object in the config bucket that defines initial split points for the table.")
+            .propertyGroup(TablePropertyGroup.PARTITION_SPLITTING)
+            .build();
     TableProperty DATA_BUCKET = named("sleeper.table.data.bucket")
-            .propertyGroup(TablePropertyGroup.DATA_DEFINITION).build();
+            .description("The S3 bucket name where table data is stored.")
+            .propertyGroup(TablePropertyGroup.DATA_DEFINITION)
+            .build();            
     // DynamoDBStateStore properties
     TableProperty ACTIVE_FILEINFO_TABLENAME = named("sleeper.table.metadata.dynamo.active.table")
+            .description("The name of the DynamoDB table holding metadata of active files in the Sleeper table.")
             .propertyGroup(TablePropertyGroup.METADATA).build();
     TableProperty READY_FOR_GC_FILEINFO_TABLENAME = named("sleeper.table.metadata.dynamo.gc.table")
+            .description("The name of the DynamoDB table holding metadata of files ready for garbage collection " +
+                    "in the Sleeper table.")
             .propertyGroup(TablePropertyGroup.METADATA).build();
     TableProperty PARTITION_TABLENAME = named("sleeper.table.metadata.dynamo.partition.table")
+            .description("The name of the DynamoDB table holding metadata of partitions in the Sleeper table.")
             .propertyGroup(TablePropertyGroup.METADATA).build();
     TableProperty DYNAMO_STATE_STORE_POINT_IN_TIME_RECOVERY = named("sleeper.table.metadata.dynamo.pointintimerecovery")
             .defaultProperty(DEFAULT_DYNAMO_POINT_IN_TIME_RECOVERY_ENABLED)
             .propertyGroup(TablePropertyGroup.METADATA)
             .build();
-    TableProperty DYNAMODB_STRONGLY_CONSISTENT_READS = named("sleeper.table.metadata.dynamo.consistent.reads")
-            .defaultProperty(DEFAULT_DYNAMO_STRONGLY_CONSISTENT_READS)
-            .validationPredicate(s -> s.equalsIgnoreCase("true") || s.equalsIgnoreCase("false"))
-            .propertyGroup(TablePropertyGroup.METADATA)
-            .build();
-    // S3StateStore properties
-    TableProperty REVISION_TABLENAME = named("sleeper.table.metadata.s3.dynamo.revision.table")
-            .propertyGroup(TablePropertyGroup.METADATA).build();
-    TableProperty S3_STATE_STORE_DYNAMO_POINT_IN_TIME_RECOVERY = named("sleeper.table.metadata.s3.dynamo.pointintimerecovery")
-            .defaultProperty(DEFAULT_DYNAMO_POINT_IN_TIME_RECOVERY_ENABLED)
-            .propertyGroup(TablePropertyGroup.METADATA)
-=======
-            .description("The key of the S3 object in the config bucket that defines initial split points for the table.")
-            .build();
-    TableProperty DATA_BUCKET = named("sleeper.table.data.bucket")
-            .description("The S3 bucket name where table data is stored.").build();
-    // DynamoDBStateStore properties
-    TableProperty ACTIVE_FILEINFO_TABLENAME = named("sleeper.table.metadata.dynamo.active.table")
-            .description("The name of the DynamoDB table holding metadata of active files in the Sleeper table.")
-            .build();
-    TableProperty READY_FOR_GC_FILEINFO_TABLENAME = named("sleeper.table.metadata.dynamo.gc.table")
-            .description("The name of the DynamoDB table holding metadata of files ready for garbage collection " +
-                    "in the Sleeper table.")
-            .build();
-    TableProperty PARTITION_TABLENAME = named("sleeper.table.metadata.dynamo.partition.table")
-            .description("The name of the DynamoDB table holding metadata of partitions in the Sleeper table.")
-            .build();
     // S3StateStore properties
     TableProperty REVISION_TABLENAME = named("sleeper.table.metadata.s3.dynamo.revision.table")
             .description("The name of the DynamoDB table used for atomically updating the S3StateStore.")
->>>>>>> 950eaca2
+            .propertyGroup(TablePropertyGroup.METADATA)
             .build();
 
     static List<TableProperty> getAllGrouped() {
