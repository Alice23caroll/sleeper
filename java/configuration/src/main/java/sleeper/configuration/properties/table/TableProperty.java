--- conflicted
+++ resolved
@@ -221,21 +221,22 @@
     // System defined
     TableProperty SPLIT_POINTS_KEY = named("sleeper.table.splits.key")
             .description("The key of the S3 object in the config bucket that defines initial split points for the table.")
-<<<<<<< HEAD
-            .propertyGroup(TablePropertyGroup.PARTITION_SPLITTING)
-            .build();
+            .propertyGroup(TablePropertyGroup.PARTITION_SPLITTING)
+            .systemDefined(true).build();
     TableProperty DATA_BUCKET = named("sleeper.table.data.bucket")
             .description("The S3 bucket name where table data is stored.")
             .propertyGroup(TablePropertyGroup.DATA_STORAGE)
-            .build();
+            .systemDefined(true).build();
     // DynamoDBStateStore properties
     TableProperty ACTIVE_FILEINFO_TABLENAME = named("sleeper.table.metadata.dynamo.active.table")
             .description("The name of the DynamoDB table holding metadata of active files in the Sleeper table.")
-            .propertyGroup(TablePropertyGroup.METADATA).build();
+            .propertyGroup(TablePropertyGroup.METADATA)
+            .systemDefined(true).build();
     TableProperty READY_FOR_GC_FILEINFO_TABLENAME = named("sleeper.table.metadata.dynamo.gc.table")
             .description("The name of the DynamoDB table holding metadata of files ready for garbage collection " +
                     "in the Sleeper table.")
-            .propertyGroup(TablePropertyGroup.METADATA).build();
+            .propertyGroup(TablePropertyGroup.METADATA)
+            .systemDefined(true).build();
     TableProperty PARTITION_TABLENAME = named("sleeper.table.metadata.dynamo.partition.table")
             .description("The name of the DynamoDB table holding metadata of partitions in the Sleeper table.")
             .propertyGroup(TablePropertyGroup.METADATA).build();
@@ -245,33 +246,12 @@
                     "the DynamoDBStateStore is used.")
             .propertyGroup(TablePropertyGroup.METADATA)
             .runCDKDeployWhenChanged(true)
-            .build();
+            .systemDefined(true).build();
     // S3StateStore properties
     TableProperty REVISION_TABLENAME = named("sleeper.table.metadata.s3.dynamo.revision.table")
             .description("The name of the DynamoDB table used for atomically updating the S3StateStore.")
             .propertyGroup(TablePropertyGroup.METADATA)
-            .build();
-=======
-            .systemDefined(true).build();
-    TableProperty DATA_BUCKET = named("sleeper.table.data.bucket")
-            .description("The S3 bucket name where table data is stored.")
-            .systemDefined(true).build();
-    // DynamoDBStateStore properties
-    TableProperty ACTIVE_FILEINFO_TABLENAME = named("sleeper.table.metadata.dynamo.active.table")
-            .description("The name of the DynamoDB table holding metadata of active files in the Sleeper table.")
-            .systemDefined(true).build();
-    TableProperty READY_FOR_GC_FILEINFO_TABLENAME = named("sleeper.table.metadata.dynamo.gc.table")
-            .description("The name of the DynamoDB table holding metadata of files ready for garbage collection " +
-                    "in the Sleeper table.")
-            .systemDefined(true).build();
-    TableProperty PARTITION_TABLENAME = named("sleeper.table.metadata.dynamo.partition.table")
-            .description("The name of the DynamoDB table holding metadata of partitions in the Sleeper table.")
-            .systemDefined(true).build();
-    // S3StateStore properties
-    TableProperty REVISION_TABLENAME = named("sleeper.table.metadata.s3.dynamo.revision.table")
-            .description("The name of the DynamoDB table used for atomically updating the S3StateStore.")
-            .systemDefined(true).build();
->>>>>>> c105e78f
+            .systemDefined(true).build();
 
     static List<TableProperty> getAllGrouped() {
         return TablePropertyGroup.sortProperties(new ArrayList<>(getAll()));
