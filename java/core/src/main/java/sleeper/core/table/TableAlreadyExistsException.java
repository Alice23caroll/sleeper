--- conflicted
+++ resolved
@@ -18,12 +18,7 @@
 
 public class TableAlreadyExistsException extends RuntimeException {
 
-<<<<<<< HEAD
-    public TableAlreadyExistsException(TableStatus tableId) {
-        super("Table already exists: " + tableId);
-=======
     public TableAlreadyExistsException(TableStatus table) {
         super("Table already exists: " + table);
->>>>>>> 1a57f727
     }
 }