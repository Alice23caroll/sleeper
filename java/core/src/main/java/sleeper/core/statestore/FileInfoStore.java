/*
 * Copyright 2022-2023 Crown Copyright
 *
 * Licensed under the Apache License, Version 2.0 (the "License");
 * you may not use this file except in compliance with the License.
 * You may obtain a copy of the License at
 *
 *     http://www.apache.org/licenses/LICENSE-2.0
 *
 * Unless required by applicable law or agreed to in writing, software
 * distributed under the License is distributed on an "AS IS" BASIS,
 * WITHOUT WARRANTIES OR CONDITIONS OF ANY KIND, either express or implied.
 * See the License for the specific language governing permissions and
 * limitations under the License.
 */
package sleeper.core.statestore;

import java.time.Instant;
import java.util.List;
import java.util.Map;
import java.util.stream.Stream;

/**
 * Stores information about the data files and their status (i.e. {@link FileInfo}s).
 */
public interface FileInfoStore {

    /**
     * Adds a {@link FileInfo}.
     *
     * @param fileInfo The fileInfo to be added
     * @throws StateStoreException if update fails
     */
    void addFile(FileInfo fileInfo) throws StateStoreException;

    /**
     * Adds a {@link List} of {@link FileInfo}s.
     *
     * @param fileInfos The fileInfos to be added
     * @throws StateStoreException if update fails
     */
    void addFiles(List<FileInfo> fileInfos) throws StateStoreException;

    /**
     * Atomically changes the status of some files from active to ready for GC
     * and adds a new {@link FileInfo} as an active file.
     *
     * @param filesToBeMarkedReadyForGC The files to be marked as ready for GC
     * @param newActiveFile             The file to be added as an active file
     * @throws StateStoreException if update fails
     */
    default void atomicallyUpdateFilesToReadyForGCAndCreateNewActiveFile(
            List<FileInfo> filesToBeMarkedReadyForGC,
            FileInfo newActiveFile) throws StateStoreException {
        atomicallyUpdateFilesToReadyForGCAndCreateNewActiveFiles(
                filesToBeMarkedReadyForGC, List.of(newActiveFile));
    }

    /**
     * Atomically changes the status of some files from active to ready for GC
     * and adds two new {@link FileInfo}s as active files.
     *
     * @param filesToBeMarkedReadyForGC The files to be marked as ready for GC
     * @param leftFileInfo              The first file to be added as an active file
     * @param rightFileInfo             The second file to be added as an active file
     * @throws StateStoreException if update fails
     */
    default void atomicallyUpdateFilesToReadyForGCAndCreateNewActiveFiles(List<FileInfo> filesToBeMarkedReadyForGC,
                                                                          FileInfo leftFileInfo,
                                                                          FileInfo rightFileInfo) throws StateStoreException {
        atomicallyUpdateFilesToReadyForGCAndCreateNewActiveFiles(
                filesToBeMarkedReadyForGC, List.of(leftFileInfo, rightFileInfo));
    }

    void atomicallyUpdateFilesToReadyForGCAndCreateNewActiveFiles(List<FileInfo> filesToBeMarkedReadyForGC,
                                                                  List<FileInfo> newFiles) throws StateStoreException;

    /**
     * Atomically updates the job field of the input files of the compactionJob to the job
     * id, as long as the job field is currently null.
     *
     * @param jobId     The job id which will be added to the FileInfos
     * @param fileInfos The FileInfos whose status will be updated
     * @throws StateStoreException if update fails
     */
    void atomicallyUpdateJobStatusOfFiles(String jobId, List<FileInfo> fileInfos)
            throws StateStoreException;

    /**
<<<<<<< HEAD
     * Deletes this file with the status of ready for GC.
     *
     * @param fileInfo The FileInfo to be deleted.
     * @throws StateStoreException if update fails
     */
    void deleteReadyForGCFile(FileInfo fileInfo) throws StateStoreException;

    /**
=======
>>>>>>> e11fa638
     * Records that a file was garbage collected and has been deleted.
     *
     * @param filename The name of the file that was deleted.
     * @throws StateStoreException if update fails
     */
    void deleteReadyForGCFile(String filename) throws StateStoreException;

    /**
     * Returns all {@link FileInfo}s with a status of status.
     *
     * @return a {@code List} of {@code FileInfo.FileStatus}es with the matching status
     * @throws StateStoreException if query fails
     */
    List<FileInfo> getActiveFiles() throws StateStoreException;

    /**
     * Returns a stream of files that are ready for garbage collection, i.e. there are no active file records
     * referencing them and the last update time is before maxUpdateTime.
     *
     * @param maxUpdateTime The latest time at which a file can have been updated in order to be garbage collected
     * @return a stream of filenames with the matching status
     * @throws StateStoreException if query fails
     */
    Stream<String> getReadyForGCFilenamesBefore(Instant maxUpdateTime) throws StateStoreException;

    /**
     * Returns all {@link FileInfo}s with status of active which have a null job id.
     *
     * @return a {@code List} of {@code FileInfo.FileStatus}es which are active and have a null job id
     * @throws StateStoreException if query fails
     */
    List<FileInfo> getActiveFilesWithNoJobId() throws StateStoreException;

    /**
     * Returns a {@link Map} from the partition id to a {@link List} of the filenames.
     *
     * @return a {@link Map} from the partition id to a {@link List} of the filenames
     * @throws StateStoreException if query fails
     */
    Map<String, List<String>> getPartitionToActiveFilesMap() throws StateStoreException;

    /**
     * Returns a report of files in the system and their active references within partitions.
     *
     * @return the report
     * @throws StateStoreException if query fails
     */
    AllFileReferences getAllFileReferences() throws StateStoreException;

    void initialise() throws StateStoreException;

    boolean hasNoFiles();

    void clearTable();

    void fixTime(Instant time);
}<|MERGE_RESOLUTION|>--- conflicted
+++ resolved
@@ -87,17 +87,6 @@
             throws StateStoreException;
 
     /**
-<<<<<<< HEAD
-     * Deletes this file with the status of ready for GC.
-     *
-     * @param fileInfo The FileInfo to be deleted.
-     * @throws StateStoreException if update fails
-     */
-    void deleteReadyForGCFile(FileInfo fileInfo) throws StateStoreException;
-
-    /**
-=======
->>>>>>> e11fa638
      * Records that a file was garbage collected and has been deleted.
      *
      * @param filename The name of the file that was deleted.
