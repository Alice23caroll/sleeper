/*
 * Copyright 2022-2024 Crown Copyright
 *
 * Licensed under the Apache License, Version 2.0 (the "License");
 * you may not use this file except in compliance with the License.
 * You may obtain a copy of the License at
 *
 *     http://www.apache.org/licenses/LICENSE-2.0
 *
 * Unless required by applicable law or agreed to in writing, software
 * distributed under the License is distributed on an "AS IS" BASIS,
 * WITHOUT WARRANTIES OR CONDITIONS OF ANY KIND, either express or implied.
 * See the License for the specific language governing permissions and
 * limitations under the License.
 */
package sleeper.core.statestore.inmemory;

import org.junit.jupiter.api.BeforeEach;
import org.junit.jupiter.api.DisplayName;
import org.junit.jupiter.api.Nested;
import org.junit.jupiter.api.Test;

import sleeper.core.partition.PartitionsBuilder;
import sleeper.core.schema.Schema;
import sleeper.core.schema.type.LongType;
import sleeper.core.statestore.AllReferencesToAllFiles;
import sleeper.core.statestore.FileReference;
import sleeper.core.statestore.FileReferenceFactory;
import sleeper.core.statestore.SplitFileReference;
import sleeper.core.statestore.SplitFileReferences;
import sleeper.core.statestore.StateStore;
import sleeper.core.statestore.StateStoreException;
import sleeper.core.statestore.exception.FileHasReferencesException;
import sleeper.core.statestore.exception.FileNotFoundException;
import sleeper.core.statestore.exception.FileReferenceAlreadyExistsException;
import sleeper.core.statestore.exception.FileReferenceAssignedToJobException;
import sleeper.core.statestore.exception.FileReferenceNotAssignedToJobException;
import sleeper.core.statestore.exception.FileReferenceNotFoundException;
import sleeper.core.statestore.exception.NewReferenceSameAsOldReferenceException;
import sleeper.core.statestore.exception.NewReferencesForSameFileException;

import java.time.Duration;
import java.time.Instant;
import java.util.Arrays;
import java.util.Collections;
import java.util.Iterator;
import java.util.List;

import static org.assertj.core.api.Assertions.assertThat;
import static org.assertj.core.api.Assertions.assertThatThrownBy;
import static sleeper.core.schema.SchemaTestHelper.schemaWithKey;
import static sleeper.core.statestore.FilesReportTestHelper.activeFilesReport;
import static sleeper.core.statestore.FilesReportTestHelper.noFilesReport;
import static sleeper.core.statestore.FilesReportTestHelper.partialReadyForGCFilesReport;
import static sleeper.core.statestore.FilesReportTestHelper.readyForGCFilesReport;
import static sleeper.core.statestore.SplitFileReferenceRequest.splitFileToChildPartitions;
import static sleeper.core.statestore.inmemory.StateStoreTestHelper.inMemoryStateStoreWithNoPartitions;

public class InMemoryFileReferenceStoreTest {

    private static final Instant DEFAULT_UPDATE_TIME = Instant.parse("2023-10-04T14:08:00Z");
    private static final Instant AFTER_DEFAULT_UPDATE_TIME = DEFAULT_UPDATE_TIME.plus(Duration.ofMinutes(1));
    private final Schema schema = schemaWithKey("key", new LongType());
    private final PartitionsBuilder partitions = new PartitionsBuilder(schema).singlePartition("root");
    private FileReferenceFactory factory = FileReferenceFactory.fromUpdatedAt(partitions.buildTree(), DEFAULT_UPDATE_TIME);
    private final StateStore store = inMemoryStateStoreWithNoPartitions();

    @BeforeEach
    void setUp() {
        store.fixTime(DEFAULT_UPDATE_TIME);
    }

    @Nested
    @DisplayName("Handle ingest")
    class HandleIngest {

        @Test
        public void shouldAddAndReadActiveFiles() throws Exception {
            // Given
            Instant fixedUpdateTime = Instant.parse("2023-10-04T14:08:00Z");
            FileReference file1 = factory.rootFile("file1", 100L);
            FileReference file2 = factory.rootFile("file2", 100L);
            FileReference file3 = factory.rootFile("file3", 100L);

            // When
            store.fixTime(fixedUpdateTime);
            store.addFile(file1);
            store.addFiles(List.of(file2, file3));

            // Then
            assertThat(store.getFileReferences()).containsExactlyInAnyOrder(file1, file2, file3);
            assertThat(store.getFileReferencesWithNoJobId()).containsExactlyInAnyOrder(file1, file2, file3);
            assertThat(store.getReadyForGCFilenamesBefore(AFTER_DEFAULT_UPDATE_TIME)).isEmpty();
            assertThat(store.getPartitionToReferencedFilesMap())
                    .containsOnlyKeys("root")
                    .hasEntrySatisfying("root", files ->
                            assertThat(files).containsExactlyInAnyOrder("file1", "file2", "file3"));
        }

        @Test
        void shouldSetLastUpdateTimeForFileWhenFixingTimeCorrectly() throws Exception {
            // Given
            Instant updateTime = Instant.parse("2023-12-01T10:45:00Z");
            FileReference file = factory.rootFile("file1", 100L);

            // When
            store.fixTime(updateTime);
            store.addFile(file);

            // Then
            assertThat(store.getFileReferences()).containsExactlyInAnyOrder(withLastUpdate(updateTime, file));
        }

        @Test
        void shouldFailToAddSameFileTwice() throws Exception {
            // Given
            Instant updateTime = Instant.parse("2023-12-01T10:45:00Z");
            FileReference file = factory.rootFile("file1", 100L);
            store.fixTime(updateTime);
            store.addFile(file);

            // When / Then
            assertThatThrownBy(() -> store.addFile(file))
                    .isInstanceOf(FileReferenceAlreadyExistsException.class);
            assertThat(store.getFileReferences()).containsExactlyInAnyOrder(withLastUpdate(updateTime, file));
        }

        @Test
        void shouldAddFileSplitOverTwoPartitions() throws Exception {
            // Given
            splitPartition("root", "L", "R", 5);
            Instant updateTime = Instant.parse("2023-12-01T10:45:00Z");
            FileReference rootFile = factory.rootFile("file1", 100L);
            FileReference leftFile = splitFile(rootFile, "L");
            FileReference rightFile = splitFile(rootFile, "R");
            store.fixTime(updateTime);
            store.addFiles(List.of(leftFile, rightFile));

            // When / Then
            assertThat(store.getFileReferences()).containsExactlyInAnyOrder(
                    withLastUpdate(updateTime, leftFile),
                    withLastUpdate(updateTime, rightFile));
        }
    }

    @Nested
    @DisplayName("Split file references across multiple partitions")
    class SplitFiles {
        @Test
        void shouldSplitOneFileInRootPartition() throws Exception {
            // Given
            splitPartition("root", "L", "R", 5);
            FileReference file = factory.rootFile("file", 100L);
            store.addFile(file);

            // When
            SplitFileReferences.from(store).split();

            // Then
            List<FileReference> expectedReferences = List.of(splitFile(file, "L"), splitFile(file, "R"));
            assertThat(store.getFileReferences())
                    .containsExactlyInAnyOrderElementsOf(expectedReferences);
            assertThat(store.getAllFileReferencesWithMaxUnreferenced(100))
                    .isEqualTo(activeFilesReport(DEFAULT_UPDATE_TIME, expectedReferences));
        }

        @Test
        void shouldSplitTwoFilesInOnePartition() throws Exception {
            // Given
            splitPartition("root", "L", "R", 5);
            FileReference file1 = factory.rootFile("file1", 100L);
            FileReference file2 = factory.rootFile("file2", 100L);
            store.addFiles(List.of(file1, file2));

            // When
            SplitFileReferences.from(store).split();

            // Then
            List<FileReference> expectedReferences = List.of(
                    splitFile(file1, "L"),
                    splitFile(file1, "R"),
                    splitFile(file2, "L"),
                    splitFile(file2, "R"));
            assertThat(store.getFileReferences())
                    .containsExactlyInAnyOrderElementsOf(expectedReferences);
            assertThat(store.getAllFileReferencesWithMaxUnreferenced(100))
                    .isEqualTo(activeFilesReport(DEFAULT_UPDATE_TIME, expectedReferences));
        }

        @Test
        void shouldSplitOneFileFromTwoOriginalPartitions() throws Exception {
            // Given
            splitPartition("root", "L", "R", 5);
            splitPartition("L", "LL", "LR", 2);
            splitPartition("R", "RL", "RR", 7);
            FileReference file = factory.rootFile("file", 100L);
            FileReference leftFile = splitFile(file, "L");
            FileReference rightFile = splitFile(file, "R");
            store.addFiles(List.of(leftFile, rightFile));

            // When
            SplitFileReferences.from(store).split();

            // Then
            List<FileReference> expectedReferences = List.of(
                    splitFile(leftFile, "LL"),
                    splitFile(leftFile, "LR"),
                    splitFile(rightFile, "RL"),
                    splitFile(rightFile, "RR"));
            assertThat(store.getFileReferences())
                    .containsExactlyInAnyOrderElementsOf(expectedReferences);
            assertThat(store.getAllFileReferencesWithMaxUnreferenced(100))
                    .isEqualTo(activeFilesReport(DEFAULT_UPDATE_TIME, expectedReferences));
        }

        @Test
        void shouldSplitFilesInDifferentPartitions() throws Exception {
            // Given
            splitPartition("root", "L", "R", 5);
            splitPartition("L", "LL", "LR", 2);
            splitPartition("R", "RL", "RR", 7);
            FileReference file1 = factory.partitionFile("L", "file1", 100L);
            FileReference file2 = factory.partitionFile("R", "file2", 200L);
            store.addFiles(List.of(file1, file2));

            // When
            SplitFileReferences.from(store).split();

            // Then
            List<FileReference> expectedReferences = List.of(
                    splitFile(file1, "LL"),
                    splitFile(file1, "LR"),
                    splitFile(file2, "RL"),
                    splitFile(file2, "RR"));
            assertThat(store.getFileReferences())
                    .containsExactlyInAnyOrderElementsOf(expectedReferences);
            assertThat(store.getAllFileReferencesWithMaxUnreferenced(100))
                    .isEqualTo(activeFilesReport(DEFAULT_UPDATE_TIME, expectedReferences));
        }

        @Test
        void shouldOnlyPerformOneLevelOfSplits() throws Exception {
            // Given
            splitPartition("root", "L", "R", 5L);
            splitPartition("L", "LL", "LR", 2L);
            splitPartition("R", "RL", "RR", 7L);
            FileReference file = factory.rootFile("file.parquet", 100L);
            store.addFile(file);

            // When
            SplitFileReferences.from(store).split();

            // Then
            List<FileReference> expectedReferences = List.of(
                    splitFile(file, "L"),
                    splitFile(file, "R"));
            assertThat(store.getFileReferences())
                    .containsExactlyInAnyOrderElementsOf(expectedReferences);
            assertThat(store.getAllFileReferencesWithMaxUnreferenced(100))
                    .isEqualTo(activeFilesReport(DEFAULT_UPDATE_TIME, expectedReferences));
        }

        @Test
        void shouldNotSplitOneFileInLeafPartition() throws Exception {
            // Given
            splitPartition("root", "L", "R", 5L);
            FileReference file = factory.partitionFile("L", "already-split.parquet", 100L);
            store.addFile(file);

            // When
            SplitFileReferences.from(store).split();

            // Then
            assertThat(store.getFileReferences())
                    .containsExactly(file);
            assertThat(store.getAllFileReferencesWithMaxUnreferenced(100))
                    .isEqualTo(activeFilesReport(DEFAULT_UPDATE_TIME, file));
        }

        @Test
        void shouldDoNothingWhenNoFilesExist() throws StateStoreException {
            // Given
            splitPartition("root", "L", "R", 5);

            // When
            SplitFileReferences.from(store).split();

            // Then
            assertThat(store.getFileReferences()).isEmpty();
            assertThat(store.getAllFileReferencesWithMaxUnreferenced(100))
                    .isEqualTo(noFilesReport());
        }

        @Test
        void shouldFailToSplitFileWhichDoesNotExist() throws StateStoreException {
            // Given
            splitPartition("root", "L", "R", 5);
            FileReference file = factory.rootFile("file", 100L);

            // When / Then
            assertThatThrownBy(() ->
                    store.splitFileReferences(List.of(
                            splitFileToChildPartitions(file, "L", "R"))))
                    .isInstanceOf(FileNotFoundException.class);
            assertThat(store.getFileReferences()).isEmpty();
            assertThat(store.getAllFileReferencesWithMaxUnreferenced(100))
                    .isEqualTo(noFilesReport());
        }

        @Test
        void shouldFailToSplitFileWhenReferenceDoesNotExistInPartition() throws StateStoreException {
            // Given
            splitPartition("root", "L", "R", 5);
            FileReference file = factory.rootFile("file", 100L);
            FileReference existingReference = splitFile(file, "L");
            store.addFile(existingReference);

            // When / Then
            assertThatThrownBy(() ->
                    store.splitFileReferences(List.of(
                            splitFileToChildPartitions(file, "L", "R"))))
                    .isInstanceOf(FileReferenceNotFoundException.class);
            assertThat(store.getFileReferences()).containsExactly(existingReference);
            assertThat(store.getAllFileReferencesWithMaxUnreferenced(100))
                    .isEqualTo(activeFilesReport(DEFAULT_UPDATE_TIME, existingReference));
        }

        @Test
        void shouldFailToSplitFileWhenTheSameFileWasAddedBackToParentPartition() throws StateStoreException {
            // Given
            splitPartition("root", "L", "R", 5);
            FileReference file = factory.rootFile("file", 100L);
            store.addFile(file);
            SplitFileReferences.from(store).split();
            // Ideally this would fail as the file is already referenced in partitions below it,
            // but not all state stores may be able to implement that
            store.addFile(file);

            // When / Then
            assertThatThrownBy(() -> SplitFileReferences.from(store).split())
                    .isInstanceOf(FileReferenceAlreadyExistsException.class);
            List<FileReference> expectedReferences = List.of(
                    file,
                    splitFile(file, "L"),
                    splitFile(file, "R"));
            assertThat(store.getFileReferences()).containsExactlyInAnyOrderElementsOf(expectedReferences);
            assertThat(store.getAllFileReferencesWithMaxUnreferenced(100))
                    .isEqualTo(activeFilesReport(DEFAULT_UPDATE_TIME, expectedReferences));
        }

        @Test
        void shouldThrowExceptionWhenSplittingFileThatHasBeenAssignedToTheJob() throws Exception {
            // Given
            splitPartition("root", "L", "R", 5);
            FileReference file = factory.rootFile("file", 100L);
            store.addFile(file);
            store.atomicallyAssignJobIdToFileReferences("job1", List.of(file));

            // When / Then
            assertThatThrownBy(() -> store.splitFileReferences(List.of(splitFileToChildPartitions(file, "L", "R"))))
                    .isInstanceOf(FileReferenceAssignedToJobException.class);
            assertThat(store.getFileReferences())
                    .containsExactly(file.toBuilder().jobId("job1").build());
            assertThat(store.getAllFileReferencesWithMaxUnreferenced(100))
                    .isEqualTo(activeFilesReport(DEFAULT_UPDATE_TIME, file.toBuilder().jobId("job1").build()));
        }
    }

    @Nested
    @DisplayName("Create compaction jobs")
    class CreateCompactionJobs {

        @Test
        public void shouldMarkFileWithJobId() throws Exception {
            // Given
            FileReference file = factory.rootFile("file", 100L);
            store.addFile(file);

            // When
            store.atomicallyAssignJobIdToFileReferences("job", Collections.singletonList(file));

            // Then
            assertThat(store.getFileReferences()).containsExactly(file.toBuilder().jobId("job").build());
            assertThat(store.getFileReferencesWithNoJobId()).isEmpty();
        }

        @Test
        public void shouldMarkOneHalfOfSplitFileWithJobId() throws Exception {
            // Given
            splitPartition("root", "L", "R", 5);
            FileReference file = factory.rootFile("file", 100L);
            FileReference left = splitFile(file, "L");
            FileReference right = splitFile(file, "R");
            store.addFiles(List.of(left, right));

            // When
            store.atomicallyAssignJobIdToFileReferences("job", Collections.singletonList(left));

            // Then
            assertThat(store.getFileReferences()).containsExactlyInAnyOrder(left.toBuilder().jobId("job").build(), right);
            assertThat(store.getFileReferencesWithNoJobId()).containsExactly(right);
        }

        @Test
        public void shouldNotMarkFileWithJobIdWhenOneIsAlreadySet() throws Exception {
            // Given
            FileReference file = factory.rootFile("file", 100L);
            store.addFile(file);
            store.atomicallyAssignJobIdToFileReferences("job1", Collections.singletonList(file));

            // When / Then
            assertThatThrownBy(() -> store.atomicallyAssignJobIdToFileReferences("job2", Collections.singletonList(file)))
                    .isInstanceOf(FileReferenceAssignedToJobException.class);
            assertThat(store.getFileReferences()).containsExactly(file.toBuilder().jobId("job1").build());
            assertThat(store.getFileReferencesWithNoJobId()).isEmpty();
        }

        @Test
        public void shouldNotUpdateOtherFilesIfOneFileAlreadyHasJobId() throws Exception {
            // Given
            FileReference file1 = factory.rootFile("file1", 100L);
            FileReference file2 = factory.rootFile("file2", 100L);
            FileReference file3 = factory.rootFile("file3", 100L);
            store.addFiles(Arrays.asList(file1, file2, file3));
            store.atomicallyAssignJobIdToFileReferences("job1", Collections.singletonList(file2));

            // When / Then
            assertThatThrownBy(() -> store.atomicallyAssignJobIdToFileReferences("job2", Arrays.asList(file1, file2, file3)))
                    .isInstanceOf(FileReferenceAssignedToJobException.class);
            assertThat(store.getFileReferences()).containsExactlyInAnyOrder(
                    file1, file2.toBuilder().jobId("job1").build(), file3);
            assertThat(store.getFileReferencesWithNoJobId()).containsExactlyInAnyOrder(file1, file3);
        }

        @Test
        public void shouldNotMarkFileWithJobIdWhenFileDoesNotExist() throws Exception {
            // Given
            FileReference file = factory.rootFile("existingFile", 100L);
            FileReference requested = factory.rootFile("requestedFile", 100L);
            store.addFile(file);

            // When / Then
            assertThatThrownBy(() -> store.atomicallyAssignJobIdToFileReferences("job", List.of(requested)))
                    .isInstanceOf(FileNotFoundException.class);
            assertThat(store.getFileReferences()).containsExactly(file);
            assertThat(store.getFileReferencesWithNoJobId()).containsExactly(file);
        }

        @Test
        public void shouldNotMarkFileWithJobIdWhenFileDoesNotExistAndStoreIsEmpty() throws Exception {
            // Given
            FileReference file = factory.rootFile("file", 100L);

            // When / Then
            assertThatThrownBy(() -> store.atomicallyAssignJobIdToFileReferences("job", List.of(file)))
                    .isInstanceOf(FileNotFoundException.class);
            assertThat(store.getFileReferences()).isEmpty();
            assertThat(store.getFileReferencesWithNoJobId()).isEmpty();
        }

        @Test
        public void shouldNotMarkFileWithJobIdWhenReferenceDoesNotExistInPartition() throws Exception {
            // Given
            splitPartition("root", "L", "R", 5);
            FileReference file = factory.rootFile("file", 100L);
            FileReference existingReference = splitFile(file, "L");
            store.addFile(existingReference);

            // When / Then
            assertThatThrownBy(() -> store.atomicallyAssignJobIdToFileReferences("job", List.of(file)))
                    .isInstanceOf(FileReferenceNotFoundException.class);
            assertThat(store.getFileReferences()).containsExactly(existingReference);
            assertThat(store.getFileReferencesWithNoJobId()).containsExactly(existingReference);
        }
    }

    @Nested
    @DisplayName("Apply compaction")
    class ApplyCompaction {

        @Test
        public void shouldSetFileReadyForGC() throws Exception {
            // Given
            FileReference oldFile = factory.rootFile("oldFile", 100L);
            FileReference newFile = factory.rootFile("newFile", 100L);
            store.addFile(oldFile);

            // When
            store.atomicallyAssignJobIdToFileReferences("job1", List.of(oldFile));
            store.atomicallyReplaceFileReferencesWithNewOnes("job1", "root", List.of("oldFile"), List.of(newFile));

            // Then
            assertThat(store.getFileReferences()).containsExactly(newFile);
            assertThat(store.getFileReferencesWithNoJobId()).containsExactly(newFile);
            assertThat(store.getReadyForGCFilenamesBefore(AFTER_DEFAULT_UPDATE_TIME))
                    .containsExactly("oldFile");
            assertThat(store.getPartitionToReferencedFilesMap())
                    .containsOnlyKeys("root")
                    .hasEntrySatisfying("root", files ->
                            assertThat(files).containsExactly("newFile"));
        }

        @Test
        void shouldFailToSetReadyForGCWhenAlreadyReadyForGC() throws Exception {
            // Given
            FileReference oldFile = factory.rootFile("oldFile", 100L);
            FileReference newFile = factory.rootFile("newFile", 100L);
            store.addFile(oldFile);

            // When
            store.atomicallyAssignJobIdToFileReferences("job1", List.of(oldFile));
            store.atomicallyReplaceFileReferencesWithNewOnes("job1", "root", List.of("oldFile"), List.of(newFile));

            // Then
<<<<<<< HEAD
            assertThatThrownBy(() -> store.atomicallyApplyJobFileReferenceUpdates("job1", "root", List.of("oldFile"), List.of(newFile)))
                    .isInstanceOf(FileReferenceNotFoundException.class);
=======
            assertThatThrownBy(() -> store.atomicallyReplaceFileReferencesWithNewOnes("job1", "root", List.of("oldFile"), List.of(newFile)))
                    .isInstanceOf(StateStoreException.class);
>>>>>>> 034f8580
            assertThat(store.getFileReferences()).containsExactly(newFile);
            assertThat(store.getFileReferencesWithNoJobId()).containsExactly(newFile);
            assertThat(store.getReadyForGCFilenamesBefore(AFTER_DEFAULT_UPDATE_TIME))
                    .containsExactly("oldFile");
            assertThat(store.getPartitionToReferencedFilesMap())
                    .containsOnlyKeys("root")
                    .hasEntrySatisfying("root", files ->
                            assertThat(files).containsExactly("newFile"));
        }

        @Test
        public void shouldStillHaveAFileAfterSettingOnlyFileReadyForGC() throws Exception {
            // Given
            FileReference file = factory.rootFile("file", 100L);
            store.addFile(file);

            // When
            store.atomicallyAssignJobIdToFileReferences("job1", List.of(file));
            store.atomicallyReplaceFileReferencesWithNewOnes("job1", "root", List.of("file"), List.of());

            // Then
            assertThat(store.getFileReferences()).isEmpty();
            assertThat(store.getFileReferencesWithNoJobId()).isEmpty();
            assertThat(store.getReadyForGCFilenamesBefore(AFTER_DEFAULT_UPDATE_TIME))
                    .containsExactly("file");
            assertThat(store.getPartitionToReferencedFilesMap()).isEmpty();
            assertThat(store.hasNoFiles()).isFalse();
        }

        @Test
        void shouldFailWhenFilesToMarkAsReadyForGCAreNotAssignedToJob() throws Exception {
            // Given
            FileReference oldFile = factory.rootFile("oldFile", 100L);
            FileReference newFile = factory.rootFile("newFile", 100L);
            store.addFile(oldFile);

            // When / Then
            assertThatThrownBy(() -> store.atomicallyReplaceFileReferencesWithNewOnes(
                    "job1", "root", List.of("oldFile"), List.of(newFile)))
                    .isInstanceOf(FileReferenceNotAssignedToJobException.class);
        }

        @Test
        public void shouldFailToSetFileReadyForGCWhichDoesNotExist() throws Exception {
            // Given
            FileReference newFile = factory.rootFile("newFile", 100L);

            // When / Then
            assertThatThrownBy(() -> store.atomicallyReplaceFileReferencesWithNewOnes(
                    "job1", "root", List.of("oldFile"), List.of(newFile)))
                    .isInstanceOf(FileNotFoundException.class);
            assertThat(store.getFileReferences()).isEmpty();
            assertThat(store.getReadyForGCFilenamesBefore(AFTER_DEFAULT_UPDATE_TIME)).isEmpty();
        }

        @Test
        public void shouldFailToSetFilesReadyForGCWhenOneDoesNotExist() throws Exception {
            // Given
            FileReference oldFile1 = factory.rootFile("oldFile1", 100L);
            FileReference newFile = factory.rootFile("newFile", 100L);
            store.addFile(oldFile1);
            store.atomicallyAssignJobIdToFileReferences("job1", List.of(oldFile1));

            // When / Then
            assertThatThrownBy(() -> store.atomicallyReplaceFileReferencesWithNewOnes(
                    "job1", "root", List.of("oldFile1", "oldFile2"), List.of(newFile)))
                    .isInstanceOf(FileNotFoundException.class);
            assertThat(store.getFileReferences()).containsExactly(oldFile1.toBuilder().jobId("job1").build());
            assertThat(store.getFileReferencesWithNoJobId()).isEmpty();
            assertThat(store.getReadyForGCFilenamesBefore(AFTER_DEFAULT_UPDATE_TIME)).isEmpty();
        }

        @Test
        public void shouldFailToSetFileReadyForGCWhenReferenceDoesNotExistInPartition() throws Exception {
            // Given
            splitPartition("root", "L", "R", 5);
            FileReference file = factory.rootFile("file", 100L);
            FileReference existingReference = splitFile(file, "L");
            store.addFile(existingReference);

            // When / Then
            assertThatThrownBy(() -> store.atomicallyApplyJobFileReferenceUpdates(
                    "job1", "root", List.of("file"), List.of(splitFile(file, "R"))))
                    .isInstanceOf(FileReferenceNotFoundException.class);
            assertThat(store.getFileReferences()).containsExactly(existingReference);
            assertThat(store.getReadyForGCFilenamesBefore(AFTER_DEFAULT_UPDATE_TIME)).isEmpty();
        }

        @Test
        void shouldThrowExceptionWhenFileToBeMarkedReadyForGCHasSameFileNameAsNewFile() throws Exception {
            // Given
            FileReference file = factory.rootFile("file1", 100L);
            store.addFile(file);
            store.atomicallyAssignJobIdToFileReferences("job1", List.of(file));

            // When / Then
            assertThatThrownBy(() -> store.atomicallyReplaceFileReferencesWithNewOnes(
                    "job1", "root", List.of("file1"), List.of(file)))
                    .isInstanceOf(NewReferenceSameAsOldReferenceException.class);
            assertThat(store.getFileReferences()).containsExactly(file.toBuilder().jobId("job1").build());
            assertThat(store.getFileReferencesWithNoJobId()).isEmpty();
            assertThat(store.getReadyForGCFilenamesBefore(AFTER_DEFAULT_UPDATE_TIME)).isEmpty();
        }

        @Test
        void shouldThrowExceptionWhenAddingNewFileReferencesThatReferenceTheSameFile() throws Exception {
            // Given
            splitPartition("root", "L", "R", 5);
            FileReference oldFile = factory.rootFile("file1", 100L);
            FileReference newFileReference1 = factory.partitionFile("L", "file2", 100L);
            FileReference newFileReference2 = factory.partitionFile("R", "file2", 100L);
            store.addFile(oldFile);
            store.atomicallyAssignJobIdToFileReferences("job1", List.of(oldFile));

            // When / Then
            assertThatThrownBy(() -> store.atomicallyReplaceFileReferencesWithNewOnes(
                    "job1", "root", List.of("file1"), List.of(newFileReference1, newFileReference2)))
                    .isInstanceOf(NewReferencesForSameFileException.class);
            assertThat(store.getFileReferences()).containsExactly(oldFile.toBuilder().jobId("job1").build());
            assertThat(store.getFileReferencesWithNoJobId()).isEmpty();
            assertThat(store.getReadyForGCFilenamesBefore(AFTER_DEFAULT_UPDATE_TIME)).isEmpty();
        }
    }

    @Nested
    @DisplayName("Find files for garbage collection")
    class FindFilesForGarbageCollection {

        @Test
        public void shouldFindFileWhichWasMarkedReadyForGCLongEnoughAgo() throws Exception {
            // Given
            Instant updateTime = Instant.parse("2023-10-04T14:08:00Z");
            Instant latestTimeForGc = Instant.parse("2023-10-04T14:09:00Z");
            FileReference file = factory.rootFile("readyForGc", 100L);
            store.fixTime(updateTime);
            store.addFile(file);

            // When
            store.atomicallyAssignJobIdToFileReferences("job1", List.of(file));
            store.atomicallyReplaceFileReferencesWithNewOnes("job1", "root", List.of("readyForGc"), List.of());

            // Then
            assertThat(store.getReadyForGCFilenamesBefore(latestTimeForGc))
                    .containsExactly("readyForGc");
        }

        @Test
        public void shouldNotFindFileWhichWasMarkedReadyForGCTooRecently() throws Exception {
            // Given
            Instant updateTime = Instant.parse("2023-10-04T14:08:00Z");
            Instant latestTimeForGc = Instant.parse("2023-10-04T14:07:00Z");
            FileReference file = factory.rootFile("readyForGc", 100L);
            store.fixTime(updateTime);
            store.addFile(file);

            // When
            store.atomicallyAssignJobIdToFileReferences("job1", List.of(file));
            store.atomicallyReplaceFileReferencesWithNewOnes("job1", "root", List.of("readyForGc"), List.of());

            // Then
            assertThat(store.getReadyForGCFilenamesBefore(latestTimeForGc))
                    .isEmpty();
        }

        @Test
        public void shouldNotFindFileWhichHasTwoReferencesAndOnlyOneWasMarkedAsReadyForGC() throws Exception {
            // Given
            Instant updateTime = Instant.parse("2023-10-04T14:08:00Z");
            Instant latestTimeForGc = Instant.parse("2023-10-04T14:09:00Z");
            splitPartition("root", "L", "R", 5);
            FileReference rootFile = factory.rootFile("readyForGc", 100L);
            FileReference leftFile = splitFile(rootFile, "L");
            FileReference rightFile = splitFile(rootFile, "R");
            store.fixTime(updateTime);
            store.addFiles(List.of(leftFile, rightFile));

            // When
            store.atomicallyAssignJobIdToFileReferences("job1", List.of(leftFile));
            store.atomicallyReplaceFileReferencesWithNewOnes("job1", "L", List.of("readyForGc"), List.of());

            // Then
            assertThat(store.getReadyForGCFilenamesBefore(latestTimeForGc))
                    .isEmpty();
        }

        @Test
        public void shouldFindFileWhichHasTwoReferencesAndBothWereMarkedAsReadyForGC() throws Exception {
            // Given
            Instant updateTime = Instant.parse("2023-10-04T14:08:00Z");
            Instant latestTimeForGc = Instant.parse("2023-10-04T14:09:00Z");
            splitPartition("root", "L", "R", 5);
            FileReference rootFile = factory.rootFile("readyForGc", 100L);
            FileReference leftFile = splitFile(rootFile, "L");
            FileReference rightFile = splitFile(rootFile, "R");
            store.fixTime(updateTime);
            store.addFiles(List.of(leftFile, rightFile));

            // When
            store.atomicallyAssignJobIdToFileReferences("job1", List.of(leftFile));
            store.atomicallyReplaceFileReferencesWithNewOnes("job1", "L", List.of("readyForGc"), List.of());
            store.atomicallyAssignJobIdToFileReferences("job2", List.of(rightFile));
            store.atomicallyReplaceFileReferencesWithNewOnes("job2", "R", List.of("readyForGc"), List.of());

            // Then
            assertThat(store.getReadyForGCFilenamesBefore(latestTimeForGc))
                    .containsExactly("readyForGc");
        }

        @Test
        public void shouldNotFindSplitFileWhenOnlyFirstReadyForGCUpdateIsOldEnough() throws Exception {
            // Given
            Instant addTime = Instant.parse("2023-10-04T14:08:00Z");
            Instant readyForGc1Time = Instant.parse("2023-10-04T14:09:00Z");
            Instant readyForGc2Time = Instant.parse("2023-10-04T14:10:00Z");
            Instant latestTimeForGc = Instant.parse("2023-10-04T14:09:30Z");
            splitPartition("root", "L", "R", 5);
            FileReference rootFile = factory.rootFile("readyForGc", 100L);
            FileReference leftFile = splitFile(rootFile, "L");
            FileReference rightFile = splitFile(rootFile, "R");
            store.fixTime(addTime);
            store.addFiles(List.of(leftFile, rightFile));

            // When
            store.atomicallyAssignJobIdToFileReferences("job1", List.of(leftFile));
            store.atomicallyAssignJobIdToFileReferences("job2", List.of(rightFile));
            store.fixTime(readyForGc1Time);
            store.atomicallyReplaceFileReferencesWithNewOnes("job1", "L", List.of("readyForGc"), List.of());
            store.fixTime(readyForGc2Time);
            store.atomicallyReplaceFileReferencesWithNewOnes("job2", "R", List.of("readyForGc"), List.of());

            // Then
            assertThat(store.getReadyForGCFilenamesBefore(latestTimeForGc))
                    .isEmpty();
        }
    }

    @Nested
    @DisplayName("Apply garbage collection")
    class ApplyGarbageCollection {

        @Test
        public void shouldDeleteGarbageCollectedFile() throws Exception {
            // Given
            FileReference oldFile = factory.rootFile("oldFile", 100L);
            FileReference newFile = factory.rootFile("newFile", 100L);
            store.addFile(oldFile);
            store.atomicallyAssignJobIdToFileReferences("job1", List.of(oldFile));
            store.atomicallyReplaceFileReferencesWithNewOnes("job1", "root", List.of("oldFile"), List.of(newFile));

            // When
            store.deleteGarbageCollectedFileReferenceCounts(List.of("oldFile"));

            // Then
            assertThat(store.getReadyForGCFilenamesBefore(AFTER_DEFAULT_UPDATE_TIME)).isEmpty();
        }

        @Test
        void shouldDeleteGarbageCollectedFileSplitAcrossTwoPartitions() throws Exception {
            // Given
            splitPartition("root", "L", "R", 5);
            FileReference rootFile = factory.rootFile("file", 100L);
            FileReference leftFile = splitFile(rootFile, "L");
            FileReference rightFile = splitFile(rootFile, "R");
            store.addFiles(List.of(leftFile, rightFile));

            // When
            store.atomicallyAssignJobIdToFileReferences("job1", List.of(leftFile));
            store.atomicallyReplaceFileReferencesWithNewOnes("job1", "L", List.of("file"), List.of());
            store.atomicallyAssignJobIdToFileReferences("job2", List.of(rightFile));
            store.atomicallyReplaceFileReferencesWithNewOnes("job2", "R", List.of("file"), List.of());
            store.deleteGarbageCollectedFileReferenceCounts(List.of("file"));

            // Then
            assertThat(store.getFileReferences()).isEmpty();
            assertThat(store.getFileReferencesWithNoJobId()).isEmpty();
            assertThat(store.getReadyForGCFilenamesBefore(AFTER_DEFAULT_UPDATE_TIME)).isEmpty();
            assertThat(store.getPartitionToReferencedFilesMap()).isEmpty();
            assertThat(store.hasNoFiles()).isTrue();
        }

        @Test
        public void shouldFailToDeleteActiveFile() throws Exception {
            // Given
            FileReference file = factory.rootFile("test", 100L);
            store.addFile(file);

            // When / Then
            assertThatThrownBy(() -> store.deleteGarbageCollectedFileReferenceCounts(List.of("test")))
                    .isInstanceOf(FileHasReferencesException.class);
        }

        @Test
        public void shouldFailToDeleteFileWhichWasNotAdded() {
            // When / Then
            assertThatThrownBy(() -> store.deleteGarbageCollectedFileReferenceCounts(List.of("test")))
                    .isInstanceOf(FileNotFoundException.class);
        }

        @Test
        public void shouldFailToDeleteActiveFileWhenOneOfTwoSplitRecordsIsReadyForGC() throws Exception {
            // Given
            splitPartition("root", "L", "R", 5);
            FileReference rootFile = factory.rootFile("file", 100L);
            FileReference leftFile = splitFile(rootFile, "L");
            FileReference rightFile = splitFile(rootFile, "R");
            store.addFiles(List.of(leftFile, rightFile));
            store.atomicallyAssignJobIdToFileReferences("job1", List.of(leftFile));
            store.atomicallyReplaceFileReferencesWithNewOnes("job1", "L", List.of("file"), List.of());

            // When / Then
            assertThatThrownBy(() -> store.deleteGarbageCollectedFileReferenceCounts(List.of("file")))
                    .isInstanceOf(FileHasReferencesException.class);
        }

        @Test
        public void shouldDeleteGarbageCollectedFileWhileIteratingThroughReadyForGCFiles() throws Exception {
            // Given
            FileReference oldFile1 = factory.rootFile("oldFile1", 100L);
            FileReference oldFile2 = factory.rootFile("oldFile2", 100L);
            FileReference newFile = factory.rootFile("newFile", 100L);
            store.addFiles(List.of(oldFile1, oldFile2));
            store.atomicallyAssignJobIdToFileReferences("job1", List.of(oldFile1, oldFile2));
            store.atomicallyReplaceFileReferencesWithNewOnes(
                    "job1", "root", List.of("oldFile1", "oldFile2"), List.of(newFile));

            // When
            Iterator<String> iterator = store.getReadyForGCFilenamesBefore(Instant.ofEpochMilli(Long.MAX_VALUE)).iterator();
            store.deleteGarbageCollectedFileReferenceCounts(List.of(iterator.next()));

            // Then
            assertThat(store.getReadyForGCFilenamesBefore(AFTER_DEFAULT_UPDATE_TIME))
                    .containsExactly(iterator.next());
            assertThat(iterator).isExhausted();
        }

        @Test
        public void shouldFailToDeleteActiveFileWhenAlsoDeletingReadyForGCFile() throws Exception {
            // Given
            FileReference gcFile = factory.rootFile("gcFile", 100L);
            FileReference activeFile = factory.rootFile("activeFile", 100L);
            store.addFiles(List.of(gcFile, activeFile));
            store.atomicallyAssignJobIdToFileReferences("job1", List.of(gcFile));
            store.atomicallyReplaceFileReferencesWithNewOnes(
                    "job1", "root", List.of("gcFile"), List.of());

            // When / Then
            assertThatThrownBy(() -> store.deleteGarbageCollectedFileReferenceCounts(List.of("gcFile", "activeFile")))
                    .isInstanceOf(FileHasReferencesException.class);
            assertThat(store.getFileReferences())
                    .containsExactly(activeFile);
            assertThat(store.getReadyForGCFilenamesBefore(AFTER_DEFAULT_UPDATE_TIME))
                    .containsExactly("gcFile");
        }
    }

    @Nested
    @DisplayName("Report file status")
    class ReportFileStatus {

        @Test
        void shouldReportOneActiveFile() throws Exception {
            // Given
            FileReference file = factory.rootFile("test", 100L);
            store.addFile(file);

            // When
            AllReferencesToAllFiles report = store.getAllFileReferencesWithMaxUnreferenced(5);

            // Then
            assertThat(report).isEqualTo(activeFilesReport(DEFAULT_UPDATE_TIME, file));
        }

        @Test
        void shouldReportOneReadyForGCFile() throws Exception {
            // Given
            FileReference file = factory.rootFile("test", 100L);
            store.addFile(file);
            store.atomicallyAssignJobIdToFileReferences("job1", List.of(file));
            store.atomicallyReplaceFileReferencesWithNewOnes("job1", "root", List.of("test"), List.of());

            // When
            AllReferencesToAllFiles report = store.getAllFileReferencesWithMaxUnreferenced(5);

            // Then
            assertThat(report).isEqualTo(readyForGCFilesReport(DEFAULT_UPDATE_TIME, "test"));
        }

        @Test
        void shouldReportTwoActiveFiles() throws Exception {
            // Given
            FileReference file1 = factory.rootFile("file1", 100L);
            FileReference file2 = factory.rootFile("file2", 100L);
            store.addFiles(List.of(file1, file2));

            // When
            AllReferencesToAllFiles report = store.getAllFileReferencesWithMaxUnreferenced(5);

            // Then
            assertThat(report).isEqualTo(activeFilesReport(DEFAULT_UPDATE_TIME, file1, file2));
        }

        @Test
        void shouldReportFileSplitOverTwoPartitions() throws Exception {
            // Given
            splitPartition("root", "L", "R", 5);
            FileReference rootFile = factory.rootFile("file", 100L);
            FileReference leftFile = splitFile(rootFile, "L");
            FileReference rightFile = splitFile(rootFile, "R");
            store.addFiles(List.of(leftFile, rightFile));

            // When
            AllReferencesToAllFiles report = store.getAllFileReferencesWithMaxUnreferenced(5);

            // Then
            assertThat(report).isEqualTo(activeFilesReport(DEFAULT_UPDATE_TIME, leftFile, rightFile));
        }

        @Test
        void shouldReportFileSplitOverTwoPartitionsWithOneReadyForGC() throws Exception {
            // Given
            splitPartition("root", "L", "R", 5);
            FileReference rootFile = factory.rootFile("file", 100L);
            FileReference leftFile = splitFile(rootFile, "L");
            FileReference rightFile = splitFile(rootFile, "R");
            store.addFiles(List.of(leftFile, rightFile));
            store.atomicallyAssignJobIdToFileReferences("job1", List.of(leftFile));
            store.atomicallyReplaceFileReferencesWithNewOnes("job1", "L", List.of("file"), List.of());

            // When
            AllReferencesToAllFiles report = store.getAllFileReferencesWithMaxUnreferenced(5);

            // Then
            assertThat(report).isEqualTo(activeFilesReport(DEFAULT_UPDATE_TIME, rightFile));
        }

        @Test
        void shouldReportReadyForGCFilesWithLimit() throws Exception {
            // Given
            FileReference file1 = factory.rootFile("test1", 100L);
            FileReference file2 = factory.rootFile("test2", 100L);
            FileReference file3 = factory.rootFile("test3", 100L);
            store.addFiles(List.of(file1, file2, file3));
            store.atomicallyAssignJobIdToFileReferences("job1", List.of(file1, file2, file3));
            store.atomicallyReplaceFileReferencesWithNewOnes("job1", "root", List.of("test1", "test2", "test3"), List.of());

            // When
            AllReferencesToAllFiles report = store.getAllFileReferencesWithMaxUnreferenced(2);

            // Then
            assertThat(report).isEqualTo(partialReadyForGCFilesReport(DEFAULT_UPDATE_TIME, "test1", "test2"));
        }

        @Test
        void shouldReportReadyForGCFilesMeetingLimit() throws Exception {
            // Given
            FileReference file1 = factory.rootFile("test1", 100L);
            FileReference file2 = factory.rootFile("test2", 100L);
            store.addFiles(List.of(file1, file2));
            store.atomicallyAssignJobIdToFileReferences("job1", List.of(file1, file2));
            store.atomicallyReplaceFileReferencesWithNewOnes("job1", "root", List.of("test1", "test2"), List.of());

            // When
            AllReferencesToAllFiles report = store.getAllFileReferencesWithMaxUnreferenced(2);

            // Then
            assertThat(report).isEqualTo(readyForGCFilesReport(DEFAULT_UPDATE_TIME, "test1", "test2"));
        }
    }

    private void splitPartition(String parentId, String leftId, String rightId, long splitPoint) throws StateStoreException {
        partitions.splitToNewChildren(parentId, leftId, rightId, splitPoint)
                .applySplit(store, parentId);
        factory = FileReferenceFactory.fromUpdatedAt(partitions.buildTree(), DEFAULT_UPDATE_TIME);
    }

    private FileReference splitFile(FileReference parentFile, String childPartitionId) {
        return SplitFileReference.referenceForChildPartition(parentFile, childPartitionId)
                .toBuilder().lastStateStoreUpdateTime(DEFAULT_UPDATE_TIME).build();
    }

    private static FileReference withLastUpdate(Instant updateTime, FileReference file) {
        return file.toBuilder().lastStateStoreUpdateTime(updateTime).build();
    }
}<|MERGE_RESOLUTION|>--- conflicted
+++ resolved
@@ -512,13 +512,8 @@
             store.atomicallyReplaceFileReferencesWithNewOnes("job1", "root", List.of("oldFile"), List.of(newFile));
 
             // Then
-<<<<<<< HEAD
-            assertThatThrownBy(() -> store.atomicallyApplyJobFileReferenceUpdates("job1", "root", List.of("oldFile"), List.of(newFile)))
+            assertThatThrownBy(() -> store.atomicallyReplaceFileReferencesWithNewOnes("job1", "root", List.of("oldFile"), List.of(newFile)))
                     .isInstanceOf(FileReferenceNotFoundException.class);
-=======
-            assertThatThrownBy(() -> store.atomicallyReplaceFileReferencesWithNewOnes("job1", "root", List.of("oldFile"), List.of(newFile)))
-                    .isInstanceOf(StateStoreException.class);
->>>>>>> 034f8580
             assertThat(store.getFileReferences()).containsExactly(newFile);
             assertThat(store.getFileReferencesWithNoJobId()).containsExactly(newFile);
             assertThat(store.getReadyForGCFilenamesBefore(AFTER_DEFAULT_UPDATE_TIME))
