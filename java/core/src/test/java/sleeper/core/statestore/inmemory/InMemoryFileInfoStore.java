/*
 * Copyright 2022-2023 Crown Copyright
 *
 * Licensed under the Apache License, Version 2.0 (the "License");
 * you may not use this file except in compliance with the License.
 * You may obtain a copy of the License at
 *
 *     http://www.apache.org/licenses/LICENSE-2.0
 *
 * Unless required by applicable law or agreed to in writing, software
 * distributed under the License is distributed on an "AS IS" BASIS,
 * WITHOUT WARRANTIES OR CONDITIONS OF ANY KIND, either express or implied.
 * See the License for the specific language governing permissions and
 * limitations under the License.
 */
package sleeper.core.statestore.inmemory;

import sleeper.core.statestore.AllFileReferences;
import sleeper.core.statestore.FileInfo;
import sleeper.core.statestore.FileInfoStore;
import sleeper.core.statestore.FileReferenceCount;
import sleeper.core.statestore.StateStoreException;

import java.time.Clock;
import java.time.Instant;
import java.time.ZoneId;
import java.util.ArrayList;
import java.util.LinkedHashMap;
import java.util.List;
import java.util.Map;
import java.util.function.BiFunction;
import java.util.stream.Stream;

import static java.util.stream.Collectors.groupingBy;
import static java.util.stream.Collectors.mapping;
import static java.util.stream.Collectors.toList;
import static java.util.stream.Collectors.toUnmodifiableList;

public class InMemoryFileInfoStore implements FileInfoStore {

    private final Map<String, PartitionFiles> partitionById = new LinkedHashMap<>();
    private final Map<String, FileReferenceCount> referenceCountByFilename = new LinkedHashMap<>();
    private Clock clock = Clock.systemUTC();

    private class PartitionFiles {
        private final Map<String, FileInfo> activeFiles = new LinkedHashMap<>();

        void add(FileInfo fileInfo) throws StateStoreException {
            if (activeFiles.containsKey(fileInfo.getFilename())) {
                throw new StateStoreException("File already exists for partition: " + fileInfo);
            }
            activeFiles.put(fileInfo.getFilename(), fileInfo.toBuilder().lastStateStoreUpdateTime(clock.millis()).build());
            incrementReferences(fileInfo);
        }

        void moveToGC(String filename) throws StateStoreException {
            if (!activeFiles.containsKey(filename)) {
                throw new StateStoreException("Cannot move to ready for GC as file is not active: " + filename);
            }
            activeFiles.remove(filename);
            decrementReferences(filename);
        }

        boolean isEmpty() {
            return activeFiles.isEmpty();
        }
    }

    @Override
    public void addFile(FileInfo fileInfo) throws StateStoreException {
        partitionById.computeIfAbsent(fileInfo.getPartitionId(), partitionId -> new PartitionFiles())
                .add(fileInfo);
    }

    @Override
    public void addFiles(List<FileInfo> fileInfos) throws StateStoreException {
        for (FileInfo fileInfo : fileInfos) {
            addFile(fileInfo);
        }
    }

    @Override
    public List<FileInfo> getActiveFiles() {
        return activeFiles().collect(toUnmodifiableList());
    }

    @Override
    public Stream<String> getReadyForGCFilenamesBefore(Instant maxUpdateTime) {
        return referenceCountByFilename.values().stream()
                .filter(file -> file.getReferences() < 1)
                .filter(file -> file.getLastUpdateTime().isBefore(maxUpdateTime))
                .map(FileReferenceCount::getFilename);
    }

    @Override
    public List<FileInfo> getActiveFilesWithNoJobId() {
        return activeFiles()
                .filter(file -> file.getJobId() == null)
                .collect(toUnmodifiableList());
    }

    @Override
    public Map<String, List<String>> getPartitionToActiveFilesMap() {
        return activeFiles().collect(
                groupingBy(FileInfo::getPartitionId,
                        mapping(FileInfo::getFilename, toList())));
    }

<<<<<<< HEAD
    public void atomicallyUpdateFilesToReadyForGCAndCreateNewActiveFiles(String partitionId, List<String> filesToBeMarkedReadyForGC, List<FileInfo> newFiles) throws StateStoreException {
        for (String file : filesToBeMarkedReadyForGC) {
            partitionById.get(partitionId).moveToGC(file);
=======
    @Override
    public void atomicallyUpdateFilesToReadyForGCAndCreateNewActiveFiles(List<FileInfo> filesToBeMarkedReadyForGC, List<FileInfo> newFiles) throws StateStoreException {
        for (FileInfo file : filesToBeMarkedReadyForGC) {
            PartitionFiles partition = partitionById.get(file.getPartitionId());
            partition.moveToGC(file);
            if (partition.isEmpty()) {
                partitionById.remove(file.getPartitionId());
            }
>>>>>>> 88e40f66
        }
        addFiles(newFiles);
    }

    private Stream<FileInfo> activeFiles() {
        return partitionById.values().stream()
                .flatMap(partition -> partition.activeFiles.values().stream());
    }

    @Override
    public void atomicallyUpdateJobStatusOfFiles(String jobId, List<FileInfo> fileInfos) throws StateStoreException {
        List<FileInfo> updateFiles = new ArrayList<>();
        for (FileInfo requestedFile : fileInfos) {
            PartitionFiles partition = partitionById.get(requestedFile.getPartitionId());
            if (partition == null) {
                throw new StateStoreException("Partition contains no files: " + requestedFile.getPartitionId());
            }
            FileInfo file = partition.activeFiles.get(requestedFile.getFilename());
            if (file == null) {
                throw new StateStoreException("File not found in partition " + requestedFile.getPartitionId() + ": " + requestedFile.getFilename());
            }
            if (file.getJobId() != null) {
                throw new StateStoreException("Job ID already set: " + file);
            }
            updateFiles.add(file.toBuilder().jobId(jobId).lastStateStoreUpdateTime(clock.millis()).build());
        }
        for (FileInfo file : updateFiles) {
            partitionById.get(file.getPartitionId())
                    .activeFiles.put(file.getFilename(), file);
        }
    }

    @Override
    public void deleteReadyForGCFile(String filename) throws StateStoreException {
        FileReferenceCount count = referenceCountByFilename.get(filename);
        if (count == null || count.getReferences() > 0) {
            throw new StateStoreException("File is not ready for garbage collection: " + filename);
        }
        referenceCountByFilename.remove(filename);
    }

    @Override
    public AllFileReferences getAllFileReferences() {
        return AllFileReferences.fromActiveFilesAndReferenceCounts(
                partitionById.values().stream()
                        .flatMap(files -> files.activeFiles.values().stream()),
                referenceCountByFilename.values().stream());
    }

    @Override
    public void initialise() {

    }

    @Override
    public boolean hasNoFiles() {
        return partitionById.isEmpty() && referenceCountByFilename.isEmpty();
    }

    @Override
    public void clearTable() {
        partitionById.clear();
    }

    @Override
    public void fixTime(Instant now) {
        clock = Clock.fixed(now, ZoneId.of("UTC"));
    }

    private void incrementReferences(FileInfo fileInfo) {
        updateReferenceCount(fileInfo.getFilename(), FileReferenceCount::increment);
    }

    private void decrementReferences(String filename) {
        updateReferenceCount(filename, FileReferenceCount::decrement);
    }

    private void updateReferenceCount(String filename, BiFunction<FileReferenceCount, Instant, FileReferenceCount> update) {
        FileReferenceCount before = referenceCountByFilename.get(filename);
        if (before == null) {
            before = FileReferenceCount.empty(filename);
        }
        referenceCountByFilename.put(filename, update.apply(before, clock.instant()));
    }
}<|MERGE_RESOLUTION|>--- conflicted
+++ resolved
@@ -106,20 +106,13 @@
                         mapping(FileInfo::getFilename, toList())));
     }
 
-<<<<<<< HEAD
     public void atomicallyUpdateFilesToReadyForGCAndCreateNewActiveFiles(String partitionId, List<String> filesToBeMarkedReadyForGC, List<FileInfo> newFiles) throws StateStoreException {
         for (String file : filesToBeMarkedReadyForGC) {
-            partitionById.get(partitionId).moveToGC(file);
-=======
-    @Override
-    public void atomicallyUpdateFilesToReadyForGCAndCreateNewActiveFiles(List<FileInfo> filesToBeMarkedReadyForGC, List<FileInfo> newFiles) throws StateStoreException {
-        for (FileInfo file : filesToBeMarkedReadyForGC) {
-            PartitionFiles partition = partitionById.get(file.getPartitionId());
+            PartitionFiles partition = partitionById.get(partitionId);
             partition.moveToGC(file);
             if (partition.isEmpty()) {
-                partitionById.remove(file.getPartitionId());
-            }
->>>>>>> 88e40f66
+                partitionById.remove(partitionId);
+            }
         }
         addFiles(newFiles);
     }
