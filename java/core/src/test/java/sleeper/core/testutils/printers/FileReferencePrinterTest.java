/*
 * Copyright 2022-2024 Crown Copyright
 *
 * Licensed under the Apache License, Version 2.0 (the "License");
 * you may not use this file except in compliance with the License.
 * You may obtain a copy of the License at
 *
 *     http://www.apache.org/licenses/LICENSE-2.0
 *
 * Unless required by applicable law or agreed to in writing, software
 * distributed under the License is distributed on an "AS IS" BASIS,
 * WITHOUT WARRANTIES OR CONDITIONS OF ANY KIND, either express or implied.
 * See the License for the specific language governing permissions and
 * limitations under the License.
 */

package sleeper.core.testutils.printers;

import org.approvaltests.Approvals;
import org.junit.jupiter.api.DisplayName;
import org.junit.jupiter.api.Nested;
import org.junit.jupiter.api.Test;

import sleeper.core.partition.PartitionsBuilder;
import sleeper.core.schema.Schema;
import sleeper.core.schema.type.StringType;
import sleeper.core.statestore.FileReference;
import sleeper.core.statestore.FileReferenceFactory;
import sleeper.core.table.TableStatus;

import java.util.List;
import java.util.Map;

import static org.assertj.core.api.Assertions.assertThat;
import static sleeper.core.schema.SchemaTestHelper.schemaWithKey;
import static sleeper.core.statestore.FilesReportTestHelper.activeAndReadyForGCFiles;
import static sleeper.core.statestore.FilesReportTestHelper.activeFiles;
import static sleeper.core.statestore.FilesReportTestHelper.noFiles;
import static sleeper.core.statestore.SplitFileReference.referenceForChildPartition;

public class FileReferencePrinterTest {

    private final Schema schema = schemaWithKey("key", new StringType());
    private final PartitionsBuilder partitions = new PartitionsBuilder(schema);

    @Nested
    @DisplayName("Active files")
    class ActiveFiles {

        @Test
        void shouldPrintMultipleFilesInPartition() {
            // Given
            partitions.rootFirst("root")
                    .splitToNewChildren("root", "L", "R", "row-50");

            // When
            FileReferenceFactory fileReferenceFactory = fileReferenceFactory();
            String printed = FileReferencePrinter.printFiles(partitions.buildTree(), List.of(
                    fileReferenceFactory.partitionFile("L", 10),
                    fileReferenceFactory.partitionFile("L", 20),
                    fileReferenceFactory.partitionFile("R", 30),
                    fileReferenceFactory.partitionFile("R", 40)));

            // Then see approved output
            Approvals.verify(printed);
        }

        @Test
        void shouldPrintPartialFiles() {
            // Given
            partitions.rootFirst("root")
                    .splitToNewChildren("root", "L", "R", "row-50");
            FileReference file1 = fileReferenceFactory().rootFile("a.parquet", 100);
            FileReference file2 = fileReferenceFactory().rootFile("a.parquet", 200);

            // When
            String printed = FileReferencePrinter.printFiles(partitions.buildTree(), List.of(
                    referenceForChildPartition(file1, "L"),
                    referenceForChildPartition(file2, "L"),
                    referenceForChildPartition(file1, "R"),
                    referenceForChildPartition(file2, "R")));

            // Then see approved output
            Approvals.verify(printed);
        }

        @Test
        void shouldPrintFilesOnLeaves() {
            // Given
            partitions.rootFirst("root")
                    .splitToNewChildren("root", "L", "R", "row-50")
                    .splitToNewChildren("L", "LL", "LR", "row-25")
                    .splitToNewChildren("R", "RL", "RR", "row-75")
                    .splitToNewChildren("LL", "LLL", "LLR", "row-12")
                    .splitToNewChildren("LR", "LRL", "LRR", "row-37")
                    .splitToNewChildren("RL", "RLL", "RLR", "row-62")
                    .splitToNewChildren("RR", "RRL", "RRR", "row-87");

            // When
            FileReferenceFactory fileReferenceFactory = fileReferenceFactory();
            String printed = FileReferencePrinter.printFiles(partitions.buildTree(), List.of(
                    fileReferenceFactory.partitionFile("LLL", 12),
                    fileReferenceFactory.partitionFile("LLR", 13),
                    fileReferenceFactory.partitionFile("LRL", 12),
                    fileReferenceFactory.partitionFile("LRR", 13),
                    fileReferenceFactory.partitionFile("RLL", 12),
                    fileReferenceFactory.partitionFile("RLR", 13),
                    fileReferenceFactory.partitionFile("RRL", 12),
                    fileReferenceFactory.partitionFile("RRR", 13)));

            // Then see approved output
            Approvals.verify(printed);
        }

        @Test
        void shouldOrderFilesByPartitionLocationInTree() {
            // Given
            partitions.rootFirst("root")
                    .splitToNewChildren("root", "L", "R", "row-50")
                    .splitToNewChildren("L", "LL", "LR", "row-25")
                    .splitToNewChildren("R", "RL", "RR", "row-75")
                    .splitToNewChildren("LL", "LLL", "LLR", "row-12")
                    .splitToNewChildren("LR", "LRL", "LRR", "row-37")
                    .splitToNewChildren("RL", "RLL", "RLR", "row-62")
                    .splitToNewChildren("RR", "RRL", "RRR", "row-87");

            // When
            FileReferenceFactory fileReferenceFactory = fileReferenceFactory();
            String printed = FileReferencePrinter.printFiles(partitions.buildTree(), List.of(
                    fileReferenceFactory.partitionFile("L", 50),
                    fileReferenceFactory.partitionFile("LRL", 12),
                    fileReferenceFactory.partitionFile("root", 100),
                    fileReferenceFactory.partitionFile("RLL", 12),
                    fileReferenceFactory.partitionFile("RR", 12),
                    fileReferenceFactory.partitionFile("LLL", 13),
                    fileReferenceFactory.partitionFile("R", 12),
                    fileReferenceFactory.partitionFile("RRL", 13),
                    fileReferenceFactory.partitionFile("LLR", 25),
                    fileReferenceFactory.partitionFile("RLR", 50),
                    fileReferenceFactory.partitionFile("RRR", 100)));

            // Then see approved output
            Approvals.verify(printed);
        }

        @Test
        void shouldRenamePartitionsByLocation() {
            // Given
            partitions.rootFirst("base")
                    .splitToNewChildren("base", "l", "r", "row-50")
                    .splitToNewChildren("l", "ll", "lr", "row-25")
                    .splitToNewChildren("r", "rl", "rr", "row-75")
                    .splitToNewChildren("ll", "1", "2", "row-12")
                    .splitToNewChildren("lr", "3", "4", "row-37")
                    .splitToNewChildren("rl", "5", "6", "row-62")
                    .splitToNewChildren("rr", "7", "8", "row-87");

            // When
            FileReferenceFactory fileReferenceFactory = fileReferenceFactory();
            String printed = FileReferencePrinter.printFiles(partitions.buildTree(), List.of(
                    fileReferenceFactory.partitionFile("1", 12),
                    fileReferenceFactory.partitionFile("2", 13),
                    fileReferenceFactory.partitionFile("3", 12),
                    fileReferenceFactory.partitionFile("4", 13),
                    fileReferenceFactory.partitionFile("5", 12),
                    fileReferenceFactory.partitionFile("6", 13),
                    fileReferenceFactory.partitionFile("7", 12),
                    fileReferenceFactory.partitionFile("8", 13),
                    fileReferenceFactory.partitionFile("ll", 25),
                    fileReferenceFactory.partitionFile("l", 50),
                    fileReferenceFactory.partitionFile("base", 100)));

            // Then see approved output
            Approvals.verify(printed);
        }
    }

    @Nested
    @DisplayName("Multiple tables")
    class MultipleTables {

        @Test
        void shouldPrintFilesOnceWhenTwoTablesAreIdentical() {
            // Given
            partitions.rootFirst("root");
            List<FileReference> files = List.of(fileReferenceFactory().partitionFile("root", 10));

            // When
            String printed = FileReferencePrinter.printTableFilesExpectingIdentical(
                    Map.of("table-1", partitions.buildTree(), "table-2", partitions.buildTree()),
                    Map.of("table-1", files, "table-2", files));

            // Then see approved output
            Approvals.verify(printed);
        }

        @Test
        void shouldPrintDifferentFilesForOneTable() {
            // Given
            partitions.rootFirst("root");
            List<FileReference> files1 = List.of(fileReferenceFactory().partitionFile("root", 10));
            List<FileReference> files2 = List.of(fileReferenceFactory().partitionFile("root", 20));

            // When
            String printed = FileReferencePrinter.printTableFilesExpectingIdentical(
                    Map.of("table-1", partitions.buildTree(), "table-2", partitions.buildTree(), "table-3", partitions.buildTree()),
                    Map.of("table-1", files1, "table-2", files2, "table-3", files1));

            // Then see approved output
            Approvals.verify(printed);
        }

        @Test
        void shouldPrintOnlyOneTable() {
            // Given
            partitions.rootFirst("root");
            List<FileReference> files = List.of(fileReferenceFactory().partitionFile("root", 10));

            // When
            String printed = FileReferencePrinter.printTableFilesExpectingIdentical(
                    Map.of("table-1", partitions.buildTree()),
                    Map.of("table-1", files));

            // Then see approved output
            Approvals.verify(printed);
        }

        @Test
        void shouldPrintExpectedForTables() {
            // Given
            partitions.rootFirst("root");
            List<FileReference> files = List.of(fileReferenceFactory().partitionFile("root", 10));

            // When
            String printed = FileReferencePrinter.printExpectedFilesForAllTables(
                    List.of(table("table-1"), table("table-2")), partitions.buildTree(), files);

            // Then
            assertThat(printed).isEqualTo(FileReferencePrinter.printTableFilesExpectingIdentical(
                    Map.of("table-1", partitions.buildTree(), "table-2", partitions.buildTree()),
                    Map.of("table-1", files, "table-2", files)));
        }
    }

    @Nested
    @DisplayName("All files including unreferenced")
    class AllFiles {

        @Test
        void shouldPrintReferencedAndUnreferencedFiles() {
            // Given
            partitions.rootFirst("root")
                    .splitToNewChildren("root", "L", "R", "row-50");

            // When
            FileReferenceFactory fileReferenceFactory = fileReferenceFactory();
            String printed = FileReferencePrinter.printFiles(partitions.buildTree(),
                    activeAndReadyForGCFiles(
                            List.of(fileReferenceFactory.partitionFile("L", 10)),
                            List.of("oldFile1.parquet", "oldFile2.parquet")));

            // Then see approved output
            Approvals.verify(printed);
        }

        @Test
        void shouldPrintFileSplitAcrossPartitions() {
            // Given
            partitions.rootFirst("root")
                    .splitToNewChildren("root", "L", "R", "row-50");

            // When
            FileReference rootFile = fileReferenceFactory().rootFile(20);
            String printed = FileReferencePrinter.printFiles(partitions.buildTree(),
                    activeFiles(
                            referenceForChildPartition(rootFile, "L"),
                            referenceForChildPartition(rootFile, "R")));

            // Then see approved output
            Approvals.verify(printed);
        }

        @Test
        void shouldPrintNoFiles() {
            // Given
            partitions.rootFirst("root");

            // When
            String printed = FileReferencePrinter.printFiles(partitions.buildTree(), noFiles());

            // Then see approved output
            Approvals.verify(printed);
        }
    }

<<<<<<< HEAD
    @Test
    void shouldOrderFilesByPartitionLocationInTree() {
        // Given
        partitions.rootFirst("root")
                .splitToNewChildren("root", "L", "R", "row-50")
                .splitToNewChildren("L", "LL", "LR", "row-25")
                .splitToNewChildren("R", "RL", "RR", "row-75")
                .splitToNewChildren("LL", "LLL", "LLR", "row-12")
                .splitToNewChildren("LR", "LRL", "LRR", "row-37")
                .splitToNewChildren("RL", "RLL", "RLR", "row-62")
                .splitToNewChildren("RR", "RRL", "RRR", "row-87");

        // When
        FileReferenceFactory fileReferenceFactory = fileReferenceFactory();
        String printed = FileReferencePrinter.printFiles(partitions.buildTree(), List.of(
                fileReferenceFactory.partitionFile("L", 50),
                fileReferenceFactory.partitionFile("LRL", 12),
                fileReferenceFactory.partitionFile("root", 100),
                fileReferenceFactory.partitionFile("RLL", 12),
                fileReferenceFactory.partitionFile("RR", 12),
                fileReferenceFactory.partitionFile("LLL", 13),
                fileReferenceFactory.partitionFile("R", 12),
                fileReferenceFactory.partitionFile("RRL", 13),
                fileReferenceFactory.partitionFile("LLR", 25),
                fileReferenceFactory.partitionFile("RLR", 50),
                fileReferenceFactory.partitionFile("RRR", 100)));

        // Then see approved output
        Approvals.verify(printed);
    }

    @Test
    void shouldRenamePartitionsByLocation() {
        // Given
        partitions.rootFirst("base")
                .splitToNewChildren("base", "l", "r", "row-50")
                .splitToNewChildren("l", "ll", "lr", "row-25")
                .splitToNewChildren("r", "rl", "rr", "row-75")
                .splitToNewChildren("ll", "1", "2", "row-12")
                .splitToNewChildren("lr", "3", "4", "row-37")
                .splitToNewChildren("rl", "5", "6", "row-62")
                .splitToNewChildren("rr", "7", "8", "row-87");

        // When
        FileReferenceFactory fileReferenceFactory = fileReferenceFactory();
        String printed = FileReferencePrinter.printFiles(partitions.buildTree(), List.of(
                fileReferenceFactory.partitionFile("1", 12),
                fileReferenceFactory.partitionFile("2", 13),
                fileReferenceFactory.partitionFile("3", 12),
                fileReferenceFactory.partitionFile("4", 13),
                fileReferenceFactory.partitionFile("5", 12),
                fileReferenceFactory.partitionFile("6", 13),
                fileReferenceFactory.partitionFile("7", 12),
                fileReferenceFactory.partitionFile("8", 13),
                fileReferenceFactory.partitionFile("ll", 25),
                fileReferenceFactory.partitionFile("l", 50),
                fileReferenceFactory.partitionFile("base", 100)));

        // Then see approved output
        Approvals.verify(printed);
    }

    @Test
    void shouldPrintFilesOnceWhenTwoTablesAreIdentical() {
        // Given
        partitions.rootFirst("root");
        List<FileReference> files = List.of(fileReferenceFactory().partitionFile("root", 10));

        // When
        String printed = FileReferencePrinter.printTableFilesExpectingIdentical(
                Map.of("table-1", partitions.buildTree(), "table-2", partitions.buildTree()),
                Map.of("table-1", files, "table-2", files));

        // Then see approved output
        Approvals.verify(printed);
    }

    @Test
    void shouldPrintDifferentFilesForOneTable() {
        // Given
        partitions.rootFirst("root");
        List<FileReference> files1 = List.of(fileReferenceFactory().partitionFile("root", 10));
        List<FileReference> files2 = List.of(fileReferenceFactory().partitionFile("root", 20));

        // When
        String printed = FileReferencePrinter.printTableFilesExpectingIdentical(
                Map.of("table-1", partitions.buildTree(), "table-2", partitions.buildTree(), "table-3", partitions.buildTree()),
                Map.of("table-1", files1, "table-2", files2, "table-3", files1));

        // Then see approved output
        Approvals.verify(printed);
    }

    @Test
    void shouldPrintOnlyOneTable() {
        // Given
        partitions.rootFirst("root");
        List<FileReference> files = List.of(fileReferenceFactory().partitionFile("root", 10));

        // When
        String printed = FileReferencePrinter.printTableFilesExpectingIdentical(
                Map.of("table-1", partitions.buildTree()),
                Map.of("table-1", files));

        // Then see approved output
        Approvals.verify(printed);
    }

    @Test
    void shouldPrintExpectedForTables() {
        // Given
        partitions.rootFirst("root");
        List<FileReference> files = List.of(fileReferenceFactory().partitionFile("root", 10));

        // When
        String printed = FileReferencePrinter.printExpectedFilesForAllTables(
                List.of(table("table-1"), table("table-2")), partitions.buildTree(), files);

        // Then
        assertThat(printed).isEqualTo(FileReferencePrinter.printTableFilesExpectingIdentical(
                Map.of("table-1", partitions.buildTree(), "table-2", partitions.buildTree()),
                Map.of("table-1", files, "table-2", files)));
    }

=======
>>>>>>> 1a57f727
    private TableStatus table(String name) {
        return TableStatus.uniqueIdAndName(name, name);
    }

    private FileReferenceFactory fileReferenceFactory() {
        return FileReferenceFactory.from(partitions.buildTree());
    }
}<|MERGE_RESOLUTION|>--- conflicted
+++ resolved
@@ -293,133 +293,6 @@
         }
     }
 
-<<<<<<< HEAD
-    @Test
-    void shouldOrderFilesByPartitionLocationInTree() {
-        // Given
-        partitions.rootFirst("root")
-                .splitToNewChildren("root", "L", "R", "row-50")
-                .splitToNewChildren("L", "LL", "LR", "row-25")
-                .splitToNewChildren("R", "RL", "RR", "row-75")
-                .splitToNewChildren("LL", "LLL", "LLR", "row-12")
-                .splitToNewChildren("LR", "LRL", "LRR", "row-37")
-                .splitToNewChildren("RL", "RLL", "RLR", "row-62")
-                .splitToNewChildren("RR", "RRL", "RRR", "row-87");
-
-        // When
-        FileReferenceFactory fileReferenceFactory = fileReferenceFactory();
-        String printed = FileReferencePrinter.printFiles(partitions.buildTree(), List.of(
-                fileReferenceFactory.partitionFile("L", 50),
-                fileReferenceFactory.partitionFile("LRL", 12),
-                fileReferenceFactory.partitionFile("root", 100),
-                fileReferenceFactory.partitionFile("RLL", 12),
-                fileReferenceFactory.partitionFile("RR", 12),
-                fileReferenceFactory.partitionFile("LLL", 13),
-                fileReferenceFactory.partitionFile("R", 12),
-                fileReferenceFactory.partitionFile("RRL", 13),
-                fileReferenceFactory.partitionFile("LLR", 25),
-                fileReferenceFactory.partitionFile("RLR", 50),
-                fileReferenceFactory.partitionFile("RRR", 100)));
-
-        // Then see approved output
-        Approvals.verify(printed);
-    }
-
-    @Test
-    void shouldRenamePartitionsByLocation() {
-        // Given
-        partitions.rootFirst("base")
-                .splitToNewChildren("base", "l", "r", "row-50")
-                .splitToNewChildren("l", "ll", "lr", "row-25")
-                .splitToNewChildren("r", "rl", "rr", "row-75")
-                .splitToNewChildren("ll", "1", "2", "row-12")
-                .splitToNewChildren("lr", "3", "4", "row-37")
-                .splitToNewChildren("rl", "5", "6", "row-62")
-                .splitToNewChildren("rr", "7", "8", "row-87");
-
-        // When
-        FileReferenceFactory fileReferenceFactory = fileReferenceFactory();
-        String printed = FileReferencePrinter.printFiles(partitions.buildTree(), List.of(
-                fileReferenceFactory.partitionFile("1", 12),
-                fileReferenceFactory.partitionFile("2", 13),
-                fileReferenceFactory.partitionFile("3", 12),
-                fileReferenceFactory.partitionFile("4", 13),
-                fileReferenceFactory.partitionFile("5", 12),
-                fileReferenceFactory.partitionFile("6", 13),
-                fileReferenceFactory.partitionFile("7", 12),
-                fileReferenceFactory.partitionFile("8", 13),
-                fileReferenceFactory.partitionFile("ll", 25),
-                fileReferenceFactory.partitionFile("l", 50),
-                fileReferenceFactory.partitionFile("base", 100)));
-
-        // Then see approved output
-        Approvals.verify(printed);
-    }
-
-    @Test
-    void shouldPrintFilesOnceWhenTwoTablesAreIdentical() {
-        // Given
-        partitions.rootFirst("root");
-        List<FileReference> files = List.of(fileReferenceFactory().partitionFile("root", 10));
-
-        // When
-        String printed = FileReferencePrinter.printTableFilesExpectingIdentical(
-                Map.of("table-1", partitions.buildTree(), "table-2", partitions.buildTree()),
-                Map.of("table-1", files, "table-2", files));
-
-        // Then see approved output
-        Approvals.verify(printed);
-    }
-
-    @Test
-    void shouldPrintDifferentFilesForOneTable() {
-        // Given
-        partitions.rootFirst("root");
-        List<FileReference> files1 = List.of(fileReferenceFactory().partitionFile("root", 10));
-        List<FileReference> files2 = List.of(fileReferenceFactory().partitionFile("root", 20));
-
-        // When
-        String printed = FileReferencePrinter.printTableFilesExpectingIdentical(
-                Map.of("table-1", partitions.buildTree(), "table-2", partitions.buildTree(), "table-3", partitions.buildTree()),
-                Map.of("table-1", files1, "table-2", files2, "table-3", files1));
-
-        // Then see approved output
-        Approvals.verify(printed);
-    }
-
-    @Test
-    void shouldPrintOnlyOneTable() {
-        // Given
-        partitions.rootFirst("root");
-        List<FileReference> files = List.of(fileReferenceFactory().partitionFile("root", 10));
-
-        // When
-        String printed = FileReferencePrinter.printTableFilesExpectingIdentical(
-                Map.of("table-1", partitions.buildTree()),
-                Map.of("table-1", files));
-
-        // Then see approved output
-        Approvals.verify(printed);
-    }
-
-    @Test
-    void shouldPrintExpectedForTables() {
-        // Given
-        partitions.rootFirst("root");
-        List<FileReference> files = List.of(fileReferenceFactory().partitionFile("root", 10));
-
-        // When
-        String printed = FileReferencePrinter.printExpectedFilesForAllTables(
-                List.of(table("table-1"), table("table-2")), partitions.buildTree(), files);
-
-        // Then
-        assertThat(printed).isEqualTo(FileReferencePrinter.printTableFilesExpectingIdentical(
-                Map.of("table-1", partitions.buildTree(), "table-2", partitions.buildTree()),
-                Map.of("table-1", files, "table-2", files)));
-    }
-
-=======
->>>>>>> 1a57f727
     private TableStatus table(String name) {
         return TableStatus.uniqueIdAndName(name, name);
     }
