--- conflicted
+++ resolved
@@ -33,35 +33,6 @@
     private PartitionsPrinter() {
     }
 
-<<<<<<< HEAD
-    /**
-     * Generates a string with information about partitions for all provided tables. The tables must have
-     * matching {@link Schema}s in order to deserialise the partition regions correctly.
-     *
-     * @param  schema the schema for all tables
-     * @param  tables the list of tables
-     * @param  tree   the expected {@link PartitionTree}
-     * @return        a generated string
-     */
-    public static String printExpectedPartitionsForAllTables(Schema schema, List<TableStatus> tables, PartitionTree tree) {
-        return printExpectedPartitionsForAllTables(schema,
-                tables.stream().map(TableStatus::getTableName).collect(Collectors.toUnmodifiableList()), tree);
-    }
-
-    /**
-     * Generates a string with information about partitions for all provided tables. The tables must have
-     * matching {@link Schema}s in order to deserialise the partition regions correctly.
-     *
-     * @param  schema     the schema for all tables
-     * @param  tableNames the collection of table names
-     * @param  tree       the expected {@link PartitionTree}
-     * @return            a generated string
-     */
-    public static String printExpectedPartitionsForAllTables(Schema schema, Collection<String> tableNames, PartitionTree tree) {
-        return printTablePartitionsExpectingIdentical(schema, tableNames.stream()
-                .collect(Collectors.toMap(table -> table, table -> tree)));
-    }
-
     /**
      * Generates a string with information about partitions for all provided tables. The tables must have
      * matching {@link Schema}s in order to deserialise the partition regions correctly.
@@ -70,8 +41,6 @@
      * @param  partitionsByTable the map of table name to {@link PartitionTree}
      * @return                   a generated string
      */
-=======
->>>>>>> 75cad79b
     public static String printTablePartitionsExpectingIdentical(Schema schema, Map<String, PartitionTree> partitionsByTable) {
         return TablesPrinter.printForAllTablesExcludingNames(partitionsByTable.keySet(), table -> printPartitions(schema, partitionsByTable.get(table)));
     }
