--- conflicted
+++ resolved
@@ -165,6 +165,19 @@
 
 # A comma-separated list of role names which should be able to ingest data into Sleeper.
 # sleeper.ingest.source.role=
+
+# The way in which records are held in memory before they are written to a local store.
+# Valid values are 'arraylist' and 'arrow'.
+# The arraylist method is simpler, but it is slower and requires careful tuning of the number of
+# records in each batch.
+sleeper.ingest.record.batch.type=arrow
+
+# The way in which partition files are written to the main Sleeper store.
+# Valid values are 'direct' (which writes using the s3a Hadoop file system) and 'async' (which writes
+# locally and then copies the completed Parquet file asynchronously into S3).
+# The direct method is simpler but the async method should provide better performance when the number
+# of partitions is large.
+sleeper.ingest.partition.file.writer.type=async
 
 # Flag to enable/disable storage of tracking information for ingest jobs and tasks.
 sleeper.ingest.status.store.enabled=true
@@ -1003,21 +1016,4 @@
 
 # Specifies the strategy that ingest uses to create files and references in partitions.
 # Valid values are: [one_file_per_leaf, one_reference_per_leaf]
-<<<<<<< HEAD
-sleeper.default.ingest.file.writing.strategy=one_file_per_leaf
-
-# The way in which records are held in memory before they are written to a local store.
-# Valid values are 'arraylist' and 'arrow'.
-# The arraylist method is simpler, but it is slower and requires careful tuning of the number of
-# records in each batch.
-sleeper.default.ingest.record.batch.type=arrow
-
-# The way in which partition files are written to the main Sleeper store.
-# Valid values are 'direct' (which writes using the s3a Hadoop file system) and 'async' (which writes
-# locally and then copies the completed Parquet file asynchronously into S3).
-# The direct method is simpler but the async method should provide better performance when the number
-# of partitions is large.
-sleeper.default.ingest.partition.file.writer.type=async
-=======
-sleeper.default.ingest.file.writing.strategy=one_reference_per_leaf
->>>>>>> 40813ba8
+sleeper.default.ingest.file.writing.strategy=one_reference_per_leaf