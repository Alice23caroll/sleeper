--- conflicted
+++ resolved
@@ -121,10 +121,6 @@
 # consistent.
 sleeper.tables.index.dynamo.consistent.reads=true
 
-<<<<<<< HEAD
-# This specifies whether AWS X-Ray tracing is enabled.
-sleeper.xray.tracing.enabled=true
-=======
 # The amount of memory for lambdas that create batches of tables to run some operation against, eg.
 # create compaction jobs, run garbage collection, perform partition splitting.
 sleeper.table.batching.lambdas.memory=1024
@@ -132,7 +128,9 @@
 # The timeout in seconds for lambdas that create batches of tables to run some operation against, eg.
 # create compaction jobs, run garbage collection, perform partition splitting.
 sleeper.table.batching.lambdas.timeout.seconds=60
->>>>>>> 7356a253
+
+# This specifies whether AWS X-Ray tracing is enabled.
+sleeper.xray.tracing.enabled=true
 
 
 ## The following properties relate to standard ingest.
